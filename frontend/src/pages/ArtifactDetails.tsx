/*
 * Copyright 2019 Google LLC
 *
 * Licensed under the Apache License, Version 2.0 (the 'License');
 * you may not use this file except in compliance with the License.
 * You may obtain a copy of the License at
 *
 * https://www.apache.org/licenses/LICENSE-2.0
 *
 * Unless required by applicable law or agreed to in writing, software
 * distributed under the License is distributed on an 'AS IS' BASIS,
 * WITHOUT WARRANTIES OR CONDITIONS OF ANY KIND, either express or implied.
 * See the License for the specific language governing permissions and
 * limitations under the License.
 */

import * as React from 'react';
import {Page, PageProps} from './Page';
import {ToolbarProps} from '../components/Toolbar';
import {RoutePage, RouteParams} from '../components/Router';
import {Api, ArtifactProperties} from '../lib/Api';
import {classes} from 'typestyle';
import {commonCss, padding} from '../Css';
import {CircularProgress} from '@material-ui/core';
import {titleCase, getResourceProperty} from '../lib/Utils';
import {ResourceInfo} from "../components/ResourceInfo";
import MD2Tabs from '../atoms/MD2Tabs';
import {GetArtifactsByIDRequest} from '../generated/src/apis/metadata/metadata_store_service_pb';
import {Artifact} from '../generated/src/apis/metadata/metadata_store_pb';
import LineageView, {LineageViewProps} from './LineageView';

export enum ArtifactDetailsTab {
  OVERVIEW = 0,
  LINEAGE_EXPLORER = 1,
}

const tabs = {
  [ArtifactDetailsTab.OVERVIEW]: {name: 'Overview'},
  [ArtifactDetailsTab.LINEAGE_EXPLORER]: {name: 'Lineage Explorer'},
};

const tabNames = Object.values(tabs).map(tabConfig => tabConfig.name);

const createLineageView = (pageProps: PageProps, artifact?: Artifact): JSX.Element => {
  const props: LineageViewProps = Object.assign({}, pageProps, {target: artifact});
  return React.createElement<LineageViewProps>(LineageView, props);
};

interface ArtifactDetailsState {
  artifact?: Artifact;
  selectedTab: ArtifactDetailsTab;
}

export default class ArtifactDetails extends Page<{}, ArtifactDetailsState> {
  private api = Api.getInstance();

  constructor(props: {}) {
    super(props);
    this.state = {
      selectedTab: ArtifactDetailsTab.OVERVIEW
    };
    this.load = this.load.bind(this);
  }

  private get fullTypeName(): string {
    return this.props.match.params[RouteParams.ARTIFACT_TYPE] || '';
  }

  private get properTypeName(): string {
    const parts = this.fullTypeName.split('/');
    if (!parts.length) return '';

    return titleCase(parts[parts.length - 1]);
  }

  private get id(): string {
    return this.props.match.params[RouteParams.ID];
  }

  public async componentDidMount(): Promise<void> {
    return this.load();
  }

  public render(): JSX.Element {
    if (!this.state.artifact) return <CircularProgress />;
    return (
      <div className={classes(commonCss.page)}>
        <div className={classes(padding(20, 't'))}>
          <MD2Tabs
            tabs={tabNames}
            selectedTab={this.state.selectedTab}
            onSwitch={this.switchTab.bind(this)}
          />
        </div>
        {this.state.selectedTab === ArtifactDetailsTab.OVERVIEW && (
          <div className={classes(padding(20, 'lr'))}>
            <ResourceInfo typeName={this.properTypeName} resource={this.state.artifact} />
          </div>
        )}
        {this.state.selectedTab === ArtifactDetailsTab.LINEAGE_EXPLORER && (
<<<<<<< HEAD
          createLineageView(this.props, this.state.artifact)
=======
            <LineageView />
>>>>>>> 24888581
        )}
      </div>
    );
  }

  public getInitialToolbarState(): ToolbarProps {
    return {
      actions: [],
      breadcrumbs: [{displayName: 'Artifacts', href: RoutePage.ARTIFACTS}],
      pageTitle: `${this.properTypeName} ${this.id} details`
    };
  }

  public async refresh(): Promise<void> {
    return this.load();
  }

  private async load(): Promise<void> {
    const request = new GetArtifactsByIDRequest();
    request.setArtifactIdsList([Number(this.id)]);

    const response = await this.api.metadataStoreService.getArtifactsByID(request);

    if (!response) {
      this.showPageError(`Unable to retrieve ${this.fullTypeName} ${this.id}.`);
      return
    }

    if (!response!.getArtifactsList()!.length) {
      this.showPageError(`No ${this.fullTypeName} identified by id: ${this.id}`);
      return;
    }

    if (response!.getArtifactsList().length > 1) {
      this.showPageError(`Found multiple artifacts with ID: ${this.id}`);
      return;
    }

    const artifact = response!.getArtifactsList()[0];

    const artifactName = getResourceProperty(artifact, ArtifactProperties.NAME);
    let title = artifactName ? artifactName.toString() : '';
    const version = getResourceProperty(artifact, ArtifactProperties.VERSION);
    if (version) {
      title += ` (version: ${version})`;
    }
    this.props.updateToolbar({
      pageTitle: title
    });
    this.setState({artifact});
  }

  private switchTab(selectedTab: number) {
    this.setState({selectedTab});
  }
}<|MERGE_RESOLUTION|>--- conflicted
+++ resolved
@@ -15,7 +15,7 @@
  */
 
 import * as React from 'react';
-import {Page, PageProps} from './Page';
+import {Page} from './Page';
 import {ToolbarProps} from '../components/Toolbar';
 import {RoutePage, RouteParams} from '../components/Router';
 import {Api, ArtifactProperties} from '../lib/Api';
@@ -27,7 +27,7 @@
 import MD2Tabs from '../atoms/MD2Tabs';
 import {GetArtifactsByIDRequest} from '../generated/src/apis/metadata/metadata_store_service_pb';
 import {Artifact} from '../generated/src/apis/metadata/metadata_store_pb';
-import LineageView, {LineageViewProps} from './LineageView';
+import LineageView from './LineageView';
 
 export enum ArtifactDetailsTab {
   OVERVIEW = 0,
@@ -40,11 +40,6 @@
 };
 
 const tabNames = Object.values(tabs).map(tabConfig => tabConfig.name);
-
-const createLineageView = (pageProps: PageProps, artifact?: Artifact): JSX.Element => {
-  const props: LineageViewProps = Object.assign({}, pageProps, {target: artifact});
-  return React.createElement<LineageViewProps>(LineageView, props);
-};
 
 interface ArtifactDetailsState {
   artifact?: Artifact;
@@ -98,11 +93,7 @@
           </div>
         )}
         {this.state.selectedTab === ArtifactDetailsTab.LINEAGE_EXPLORER && (
-<<<<<<< HEAD
-          createLineageView(this.props, this.state.artifact)
-=======
             <LineageView />
->>>>>>> 24888581
         )}
       </div>
     );
