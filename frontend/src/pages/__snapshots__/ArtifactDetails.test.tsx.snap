// Jest Snapshot v1, https://goo.gl/fbAQLP

exports[`ArtifactDetails Renders progress bar with no data 1`] = `<WithStyles(CircularProgress) />`;

exports[`ArtifactDetails Renders the Lineage Explorer tab for an artifact 1`] = `
<ArtifactDetails
  history={
    Object {
      "push": [MockFunction],
    }
  }
  location={Object {}}
  match={
    Object {
      "params": Object {
        "artifactType": "kubeflow.org/alpha/model",
        "id": "1",
      },
    }
  }
  toolbarProps={
    Object {
      "actions": Array [],
      "breadcrumbs": Array [
        Object {
          "displayName": "Artifacts",
          "href": "/artifacts",
        },
      ],
      "pageTitle": "Model 1 details",
    }
  }
  updateBanner={[MockFunction]}
  updateDialog={[MockFunction]}
  updateSnackbar={[MockFunction]}
  updateToolbar={
    [MockFunction] {
      "calls": Array [
        Array [
          Object {
            "actions": Array [],
            "breadcrumbs": Array [
              Object {
                "displayName": "Artifacts",
                "href": "/artifacts",
              },
            ],
            "pageTitle": "Model 1 details",
          },
        ],
        Array [
          Object {
            "pageTitle": "test model (version: v1)",
          },
        ],
      ],
      "results": Array [
        Object {
          "type": "return",
          "value": undefined,
        },
        Object {
          "type": "return",
          "value": undefined,
        },
      ],
    }
  }
>
  <div
    className="page"
  >
    <div
      className=""
    >
      <MD2Tabs
        onSwitch={[Function]}
        selectedTab={1}
        tabs={
          Array [
            "Overview",
            "Lineage Explorer",
          ]
        }
      >
        <div
          className="tabs"
        >
          <div
            className="indicator"
          />
          <_default
            units={10}
          >
            <span
              style={
                Object {
                  "display": "inline-block",
                  "minWidth": 10,
                  "width": 10,
                }
              }
            />
          </_default>
          <WithStyles(Button)
            className="button"
            key="0"
            onClick={[Function]}
          >
            <Button
              className="button"
              classes={
                Object {
                  "colorInherit": "MuiButton-colorInherit-144",
                  "contained": "MuiButton-contained-134",
                  "containedPrimary": "MuiButton-containedPrimary-135",
                  "containedSecondary": "MuiButton-containedSecondary-136",
                  "disabled": "MuiButton-disabled-143",
                  "extendedFab": "MuiButton-extendedFab-141",
                  "fab": "MuiButton-fab-140",
                  "flat": "MuiButton-flat-128",
                  "flatPrimary": "MuiButton-flatPrimary-129",
                  "flatSecondary": "MuiButton-flatSecondary-130",
                  "focusVisible": "MuiButton-focusVisible-142",
                  "fullWidth": "MuiButton-fullWidth-148",
                  "label": "MuiButton-label-124",
                  "mini": "MuiButton-mini-145",
                  "outlined": "MuiButton-outlined-131",
                  "outlinedPrimary": "MuiButton-outlinedPrimary-132",
                  "outlinedSecondary": "MuiButton-outlinedSecondary-133",
                  "raised": "MuiButton-raised-137",
                  "raisedPrimary": "MuiButton-raisedPrimary-138",
                  "raisedSecondary": "MuiButton-raisedSecondary-139",
                  "root": "MuiButton-root-123",
                  "sizeLarge": "MuiButton-sizeLarge-147",
                  "sizeSmall": "MuiButton-sizeSmall-146",
                  "text": "MuiButton-text-125",
                  "textPrimary": "MuiButton-textPrimary-126",
                  "textSecondary": "MuiButton-textSecondary-127",
                }
              }
              color="default"
              component="button"
              disableFocusRipple={false}
              disabled={false}
              fullWidth={false}
              mini={false}
              onClick={[Function]}
              size="medium"
              type="button"
              variant="text"
            >
              <WithStyles(ButtonBase)
                className="MuiButton-root-123 MuiButton-text-125 MuiButton-flat-128 button"
                component="button"
                disabled={false}
                focusRipple={true}
                focusVisibleClassName="MuiButton-focusVisible-142"
                onClick={[Function]}
                type="button"
              >
                <ButtonBase
                  centerRipple={false}
                  className="MuiButton-root-123 MuiButton-text-125 MuiButton-flat-128 button"
                  classes={
                    Object {
                      "disabled": "MuiButtonBase-disabled-150",
                      "focusVisible": "MuiButtonBase-focusVisible-151",
                      "root": "MuiButtonBase-root-149",
                    }
                  }
                  component="button"
                  disableRipple={false}
                  disableTouchRipple={false}
                  disabled={false}
                  focusRipple={true}
                  focusVisibleClassName="MuiButton-focusVisible-142"
                  onClick={[Function]}
                  tabIndex="0"
                  type="button"
                >
                  <button
                    className="MuiButtonBase-root-149 MuiButton-root-123 MuiButton-text-125 MuiButton-flat-128 button"
                    disabled={false}
                    onBlur={[Function]}
                    onClick={[Function]}
                    onContextMenu={[Function]}
                    onFocus={[Function]}
                    onKeyDown={[Function]}
                    onKeyUp={[Function]}
                    onMouseDown={[Function]}
                    onMouseLeave={[Function]}
                    onMouseUp={[Function]}
                    onTouchEnd={[Function]}
                    onTouchMove={[Function]}
                    onTouchStart={[Function]}
                    tabIndex="0"
                    type="button"
                  >
                    <span
                      className="MuiButton-label-124"
                    >
                      <span>
                        Overview
                      </span>
                    </span>
                    <NoSsr
                      defer={false}
                      fallback={null}
                    >
                      <WithStyles(TouchRipple)
                        center={false}
                        innerRef={[Function]}
                      >
                        <TouchRipple
                          center={false}
                          classes={
                            Object {
                              "child": "MuiTouchRipple-child-165",
                              "childLeaving": "MuiTouchRipple-childLeaving-166",
                              "childPulsate": "MuiTouchRipple-childPulsate-167",
                              "ripple": "MuiTouchRipple-ripple-162",
                              "ripplePulsate": "MuiTouchRipple-ripplePulsate-164",
                              "rippleVisible": "MuiTouchRipple-rippleVisible-163",
                              "root": "MuiTouchRipple-root-161",
                            }
                          }
                        >
                          <TransitionGroup
                            childFactory={[Function]}
                            className="MuiTouchRipple-root-161"
                            component="span"
                            enter={true}
                            exit={true}
                          >
                            <span
                              className="MuiTouchRipple-root-161"
                            />
                          </TransitionGroup>
                        </TouchRipple>
                      </WithStyles(TouchRipple)>
                    </NoSsr>
                  </button>
                </ButtonBase>
              </WithStyles(ButtonBase)>
            </Button>
          </WithStyles(Button)>
          <WithStyles(Button)
            className="button active"
            key="1"
            onClick={[Function]}
          >
            <Button
              className="button active"
              classes={
                Object {
                  "colorInherit": "MuiButton-colorInherit-144",
                  "contained": "MuiButton-contained-134",
                  "containedPrimary": "MuiButton-containedPrimary-135",
                  "containedSecondary": "MuiButton-containedSecondary-136",
                  "disabled": "MuiButton-disabled-143",
                  "extendedFab": "MuiButton-extendedFab-141",
                  "fab": "MuiButton-fab-140",
                  "flat": "MuiButton-flat-128",
                  "flatPrimary": "MuiButton-flatPrimary-129",
                  "flatSecondary": "MuiButton-flatSecondary-130",
                  "focusVisible": "MuiButton-focusVisible-142",
                  "fullWidth": "MuiButton-fullWidth-148",
                  "label": "MuiButton-label-124",
                  "mini": "MuiButton-mini-145",
                  "outlined": "MuiButton-outlined-131",
                  "outlinedPrimary": "MuiButton-outlinedPrimary-132",
                  "outlinedSecondary": "MuiButton-outlinedSecondary-133",
                  "raised": "MuiButton-raised-137",
                  "raisedPrimary": "MuiButton-raisedPrimary-138",
                  "raisedSecondary": "MuiButton-raisedSecondary-139",
                  "root": "MuiButton-root-123",
                  "sizeLarge": "MuiButton-sizeLarge-147",
                  "sizeSmall": "MuiButton-sizeSmall-146",
                  "text": "MuiButton-text-125",
                  "textPrimary": "MuiButton-textPrimary-126",
                  "textSecondary": "MuiButton-textSecondary-127",
                }
              }
              color="default"
              component="button"
              disableFocusRipple={false}
              disabled={false}
              fullWidth={false}
              mini={false}
              onClick={[Function]}
              size="medium"
              type="button"
              variant="text"
            >
              <WithStyles(ButtonBase)
                className="MuiButton-root-123 MuiButton-text-125 MuiButton-flat-128 button active"
                component="button"
                disabled={false}
                focusRipple={true}
                focusVisibleClassName="MuiButton-focusVisible-142"
                onClick={[Function]}
                type="button"
              >
                <ButtonBase
                  centerRipple={false}
                  className="MuiButton-root-123 MuiButton-text-125 MuiButton-flat-128 button active"
                  classes={
                    Object {
                      "disabled": "MuiButtonBase-disabled-150",
                      "focusVisible": "MuiButtonBase-focusVisible-151",
                      "root": "MuiButtonBase-root-149",
                    }
                  }
                  component="button"
                  disableRipple={false}
                  disableTouchRipple={false}
                  disabled={false}
                  focusRipple={true}
                  focusVisibleClassName="MuiButton-focusVisible-142"
                  onClick={[Function]}
                  tabIndex="0"
                  type="button"
                >
                  <button
                    className="MuiButtonBase-root-149 MuiButton-root-123 MuiButton-text-125 MuiButton-flat-128 button active"
                    disabled={false}
                    onBlur={[Function]}
                    onClick={[Function]}
                    onContextMenu={[Function]}
                    onFocus={[Function]}
                    onKeyDown={[Function]}
                    onKeyUp={[Function]}
                    onMouseDown={[Function]}
                    onMouseLeave={[Function]}
                    onMouseUp={[Function]}
                    onTouchEnd={[Function]}
                    onTouchMove={[Function]}
                    onTouchStart={[Function]}
                    tabIndex="0"
                    type="button"
                  >
                    <span
                      className="MuiButton-label-124"
                    >
                      <span>
                        Lineage Explorer
                      </span>
                    </span>
                    <NoSsr
                      defer={false}
                      fallback={null}
                    >
                      <WithStyles(TouchRipple)
                        center={false}
                        innerRef={[Function]}
                      >
                        <TouchRipple
                          center={false}
                          classes={
                            Object {
                              "child": "MuiTouchRipple-child-165",
                              "childLeaving": "MuiTouchRipple-childLeaving-166",
                              "childPulsate": "MuiTouchRipple-childPulsate-167",
                              "ripple": "MuiTouchRipple-ripple-162",
                              "ripplePulsate": "MuiTouchRipple-ripplePulsate-164",
                              "rippleVisible": "MuiTouchRipple-rippleVisible-163",
                              "root": "MuiTouchRipple-root-161",
                            }
                          }
                        >
                          <TransitionGroup
                            childFactory={[Function]}
                            className="MuiTouchRipple-root-161"
                            component="span"
                            enter={true}
                            exit={true}
                          >
                            <span
                              className="MuiTouchRipple-root-161"
                            />
                          </TransitionGroup>
                        </TouchRipple>
                      </WithStyles(TouchRipple)>
                    </NoSsr>
                  </button>
                </ButtonBase>
              </WithStyles(ButtonBase)>
            </Button>
          </WithStyles(Button)>
        </div>
      </MD2Tabs>
    </div>
    <LineageView>
      <div
        className="page"
      >
        <LineageActionBar
          setLineageViewTarget={[Function]}
        >
          <div
            className="container flex"
          >
            <div
              className="flex"
            />
            <div>
              <WithStyles(Button)
                className="actionButton"
                disabled={false}
                onClick={[Function]}
              >
                <Button
                  className="actionButton"
                  classes={
                    Object {
                      "colorInherit": "MuiButton-colorInherit-144",
                      "contained": "MuiButton-contained-134",
                      "containedPrimary": "MuiButton-containedPrimary-135",
                      "containedSecondary": "MuiButton-containedSecondary-136",
                      "disabled": "MuiButton-disabled-143",
                      "extendedFab": "MuiButton-extendedFab-141",
                      "fab": "MuiButton-fab-140",
                      "flat": "MuiButton-flat-128",
                      "flatPrimary": "MuiButton-flatPrimary-129",
                      "flatSecondary": "MuiButton-flatSecondary-130",
                      "focusVisible": "MuiButton-focusVisible-142",
                      "fullWidth": "MuiButton-fullWidth-148",
                      "label": "MuiButton-label-124",
                      "mini": "MuiButton-mini-145",
                      "outlined": "MuiButton-outlined-131",
                      "outlinedPrimary": "MuiButton-outlinedPrimary-132",
                      "outlinedSecondary": "MuiButton-outlinedSecondary-133",
                      "raised": "MuiButton-raised-137",
                      "raisedPrimary": "MuiButton-raisedPrimary-138",
                      "raisedSecondary": "MuiButton-raisedSecondary-139",
                      "root": "MuiButton-root-123",
                      "sizeLarge": "MuiButton-sizeLarge-147",
                      "sizeSmall": "MuiButton-sizeSmall-146",
                      "text": "MuiButton-text-125",
                      "textPrimary": "MuiButton-textPrimary-126",
                      "textSecondary": "MuiButton-textSecondary-127",
                    }
                  }
                  color="default"
                  component="button"
                  disableFocusRipple={false}
                  disabled={false}
                  fullWidth={false}
                  mini={false}
                  onClick={[Function]}
                  size="medium"
                  type="button"
                  variant="text"
                >
                  <WithStyles(ButtonBase)
                    className="MuiButton-root-123 MuiButton-text-125 MuiButton-flat-128 actionButton"
                    component="button"
                    disabled={false}
                    focusRipple={true}
                    focusVisibleClassName="MuiButton-focusVisible-142"
                    onClick={[Function]}
                    type="button"
                  >
                    <ButtonBase
                      centerRipple={false}
                      className="MuiButton-root-123 MuiButton-text-125 MuiButton-flat-128 actionButton"
                      classes={
                        Object {
                          "disabled": "MuiButtonBase-disabled-150",
                          "focusVisible": "MuiButtonBase-focusVisible-151",
                          "root": "MuiButtonBase-root-149",
                        }
                      }
                      component="button"
                      disableRipple={false}
                      disableTouchRipple={false}
                      disabled={false}
                      focusRipple={true}
                      focusVisibleClassName="MuiButton-focusVisible-142"
                      onClick={[Function]}
                      tabIndex="0"
                      type="button"
                    >
                      <button
                        className="MuiButtonBase-root-149 MuiButton-root-123 MuiButton-text-125 MuiButton-flat-128 actionButton"
                        disabled={false}
                        onBlur={[Function]}
                        onClick={[Function]}
                        onContextMenu={[Function]}
                        onFocus={[Function]}
                        onKeyDown={[Function]}
                        onKeyUp={[Function]}
                        onMouseDown={[Function]}
                        onMouseLeave={[Function]}
                        onMouseUp={[Function]}
                        onTouchEnd={[Function]}
                        onTouchMove={[Function]}
                        onTouchStart={[Function]}
                        tabIndex="0"
                        type="button"
                      >
                        <span
                          className="MuiButton-label-124"
                        >
                          <pure(ReplayIcon)>
                            <ReplayIcon>
                              <WithStyles(SvgIcon)>
                                <SvgIcon
                                  classes={
                                    Object {
                                      "colorAction": "MuiSvgIcon-colorAction-155",
                                      "colorDisabled": "MuiSvgIcon-colorDisabled-157",
                                      "colorError": "MuiSvgIcon-colorError-156",
                                      "colorPrimary": "MuiSvgIcon-colorPrimary-153",
                                      "colorSecondary": "MuiSvgIcon-colorSecondary-154",
                                      "fontSizeInherit": "MuiSvgIcon-fontSizeInherit-158",
                                      "fontSizeLarge": "MuiSvgIcon-fontSizeLarge-160",
                                      "fontSizeSmall": "MuiSvgIcon-fontSizeSmall-159",
                                      "root": "MuiSvgIcon-root-152",
                                    }
                                  }
                                  color="inherit"
                                  component="svg"
                                  fontSize="default"
                                  viewBox="0 0 24 24"
                                >
                                  <svg
                                    aria-hidden="true"
                                    className="MuiSvgIcon-root-152"
                                    focusable="false"
                                    role="presentation"
                                    viewBox="0 0 24 24"
                                  >
                                    <path
                                      d="M0 0h24v24H0z"
                                      fill="none"
                                    />
                                    <path
                                      d="M12 5V1L7 6l5 5V7c3.31 0 6 2.69 6 6s-2.69 6-6 6-6-2.69-6-6H4c0 4.42 3.58 8 8 8s8-3.58 8-8-3.58-8-8-8z"
                                    />
                                  </svg>
                                </SvgIcon>
                              </WithStyles(SvgIcon)>
                            </ReplayIcon>
                          </pure(ReplayIcon)>
                           Reset
                        </span>
                        <NoSsr
                          defer={false}
                          fallback={null}
                        >
                          <WithStyles(TouchRipple)
                            center={false}
                            innerRef={[Function]}
                          >
                            <TouchRipple
                              center={false}
                              classes={
                                Object {
                                  "child": "MuiTouchRipple-child-165",
                                  "childLeaving": "MuiTouchRipple-childLeaving-166",
                                  "childPulsate": "MuiTouchRipple-childPulsate-167",
                                  "ripple": "MuiTouchRipple-ripple-162",
                                  "ripplePulsate": "MuiTouchRipple-ripplePulsate-164",
                                  "rippleVisible": "MuiTouchRipple-rippleVisible-163",
                                  "root": "MuiTouchRipple-root-161",
                                }
                              }
                            >
                              <TransitionGroup
                                childFactory={[Function]}
                                className="MuiTouchRipple-root-161"
                                component="span"
                                enter={true}
                                exit={true}
                              >
                                <span
                                  className="MuiTouchRipple-root-161"
                                />
                              </TransitionGroup>
                            </TouchRipple>
                          </WithStyles(TouchRipple)>
                        </NoSsr>
                      </button>
                    </ButtonBase>
                  </WithStyles(ButtonBase)>
                </Button>
              </WithStyles(Button)>
            </div>
          </div>
        </LineageActionBar>
        <div
          className="page LineageExplorer"
          style={
            Object {
              "background": "#f3f2f4",
              "flexFlow": "row",
              "overflow": "auto",
              "position": "relative",
              "width": "100%",
              "zIndex": 0,
            }
          }
        >
          <LineageCardColumn
            cards={
              Array [
                Object {
                  "elements": Array [
                    Object {
                      "desc": "This is really cool",
                      "next": true,
                      "title": "Artifact 1",
                    },
                    Object {
                      "desc": "This is also kinda cool",
                      "next": true,
                      "title": "Artifact 2",
                    },
                  ],
                  "title": "Notebook",
                },
                Object {
                  "elements": Array [
                    Object {
                      "next": true,
                      "prev": true,
                      "title": "Artifact w/o desc",
                    },
                    Object {
                      "desc": "Lorem ipsum",
                      "next": true,
                      "title": "Artifact that should have overflowing text",
                    },
                  ],
                  "title": "Datasets",
                },
              ]
            }
            setLineageViewTarget={[Function]}
            title="Input Artifact"
            type="artifact"
          >
            <div
              className="mainColumn artifact"
            >
              <div
                className="columnHeader"
              >
                <h2>
                  Input Artifact
                </h2>
              </div>
              <div
                className="columnBody"
              >
                <EdgeCanvas
                  cardArray={
                    Array [
                      2,
                      2,
                    ]
                  }
                  reverseEdges={false}
                  type="artifact"
                >
                  <div
                    className="edgeCanvas kWKfgJ"
                    style={
                      Object {
                        "width": "200px",
                      }
                    }
                  >
                    <LineChart
                      areaVisible={false}
                      axisColor="#34495e"
                      axisOpacity={0.3}
                      axisVisible={false}
                      axisWidth={1}
                      data={
                        Array [
                          Object {
                            "x": 0,
                            "y": 0,
                          },
                          Object {
                            "x": 30,
                            "y": 0,
                          },
                          Object {
                            "x": 170,
                            "y": 0,
                          },
                          Object {
                            "x": 200,
                            "y": 0,
                          },
                        ]
                      }
                      getX={[Function]}
                      getY={[Function]}
                      gridColor="#34495e"
                      gridOpacity={0.2}
                      gridVisible={false}
                      gridWidth={1}
                      key="0-0"
                      labelsCharacterWidth={10}
                      labelsColor="#bdc3c7"
                      labelsCountY={5}
                      labelsFormatX={[Function]}
                      labelsFormatY={[Function]}
                      labelsHeightX={12}
                      labelsOffsetX={15}
                      labelsOffsetY={15}
                      labelsStepX={2}
                      labelsVisible={false}
                      pathColor="#BDC1C6"
                      pathOpacity={1}
                      pathSmoothing={0}
                      pathVisible={true}
                      pathWidth={1}
                      pointsColor="#fff"
                      pointsIsHoverOnZone={false}
                      pointsOnHover={[Function]}
                      pointsRadius={4}
                      pointsStrokeColor="#34495e"
                      pointsStrokeWidth={2}
                      pointsVisible={false}
                      viewBoxHeight={1}
                      viewBoxWidth={200}
                    >
                      <styled.svg
                        viewBox="0 0 200 1"
                      >
                        <svg
                          className="sc-gzVnrw kWKfgJ"
                          viewBox="0 0 200 1"
                        >
                          <g
                            transform="translate(0, 0)"
                          >
                            <Grid
                              areaVisible={false}
                              axisColor="#34495e"
                              axisOpacity={0.3}
                              axisVisible={false}
                              axisWidth={1}
                              data={
                                Array [
                                  Object {
                                    "x": 0,
                                    "y": 0,
                                  },
                                  Object {
                                    "x": 30,
                                    "y": 0,
                                  },
                                  Object {
                                    "x": 170,
                                    "y": 0,
                                  },
                                  Object {
                                    "x": 200,
                                    "y": 0,
                                  },
                                ]
                              }
                              getX={[Function]}
                              getY={[Function]}
                              gridColor="#34495e"
                              gridOpacity={0.2}
                              gridVisible={false}
                              gridWidth={1}
                              labelsCharacterWidth={10}
                              labelsColor="#bdc3c7"
                              labelsCountY={5}
                              labelsFormatX={[Function]}
                              labelsFormatY={[Function]}
                              labelsHeightX={12}
                              labelsOffsetX={15}
                              labelsOffsetY={15}
                              labelsStepX={2}
                              labelsVisible={false}
                              maxX={200}
                              maxY={5}
                              minX={0}
                              minY={0}
                              pathColor="#BDC1C6"
                              pathOpacity={1}
                              pathSmoothing={0}
                              pathVisible={true}
                              pathWidth={1}
                              pointsColor="#fff"
                              pointsIsHoverOnZone={false}
                              pointsOnHover={[Function]}
                              pointsRadius={4}
                              pointsStrokeColor="#34495e"
                              pointsStrokeWidth={2}
                              pointsVisible={false}
                            />
<<<<<<< HEAD
                          </TransitionGroup>
                        </TouchRipple>
                      </WithStyles(TouchRipple)>
                    </NoSsr>
                  </button>
                </ButtonBase>
              </WithStyles(ButtonBase)>
            </Button>
          </WithStyles(Button)>
        </div>
      </MD2Tabs>
    </div>
  </div>
</ArtifactDetails>
`;

exports[`ArtifactDetails Renders the Lineage Explorer tab for an artifact 1`] = `
<ArtifactDetails
  history={
    Object {
      "push": [MockFunction],
    }
  }
  location={Object {}}
  match={
    Object {
      "params": Object {
        "artifactType": "kubeflow.org/alpha/model",
        "id": "1",
      },
    }
  }
  toolbarProps={
    Object {
      "actions": Array [],
      "breadcrumbs": Array [
        Object {
          "displayName": "Artifacts",
          "href": "/artifacts",
        },
      ],
      "pageTitle": "Model 1 details",
    }
  }
  updateBanner={
    [MockFunction] {
      "calls": Array [
        Array [
          Object {},
        ],
      ],
      "results": Array [
        Object {
          "type": "return",
          "value": undefined,
        },
      ],
    }
  }
  updateDialog={[MockFunction]}
  updateSnackbar={[MockFunction]}
  updateToolbar={
    [MockFunction] {
      "calls": Array [
        Array [
          Object {
            "actions": Array [],
            "breadcrumbs": Array [
              Object {
                "displayName": "Artifacts",
                "href": "/artifacts",
              },
            ],
            "pageTitle": "Model 1 details",
          },
        ],
        Array [
          Object {
            "pageTitle": "test model (version: v1)",
          },
        ],
        Array [
          Object {
            "actions": Array [],
            "breadcrumbs": Array [],
            "pageTitle": "Artifacts",
          },
        ],
      ],
      "results": Array [
        Object {
          "type": "return",
          "value": undefined,
        },
        Object {
          "type": "return",
          "value": undefined,
        },
        Object {
          "type": "return",
          "value": undefined,
        },
      ],
    }
  }
>
  <div
    className="page"
  >
    <div
      className=""
    >
      <MD2Tabs
        onSwitch={[Function]}
        selectedTab={1}
        tabs={
          Array [
            "Overview",
            "Lineage Explorer",
            "Deployments",
          ]
        }
      >
        <div
          className="tabs"
        >
          <div
            className="indicator"
          />
          <_default
            units={10}
          >
            <span
              style={
                Object {
                  "display": "inline-block",
                  "minWidth": 10,
                  "width": 10,
                }
              }
            />
          </_default>
          <WithStyles(Button)
            className="button"
            key="0"
            onClick={[Function]}
          >
            <Button
              className="button"
              classes={
                Object {
                  "colorInherit": "MuiButton-colorInherit-144",
                  "contained": "MuiButton-contained-134",
                  "containedPrimary": "MuiButton-containedPrimary-135",
                  "containedSecondary": "MuiButton-containedSecondary-136",
                  "disabled": "MuiButton-disabled-143",
                  "extendedFab": "MuiButton-extendedFab-141",
                  "fab": "MuiButton-fab-140",
                  "flat": "MuiButton-flat-128",
                  "flatPrimary": "MuiButton-flatPrimary-129",
                  "flatSecondary": "MuiButton-flatSecondary-130",
                  "focusVisible": "MuiButton-focusVisible-142",
                  "fullWidth": "MuiButton-fullWidth-148",
                  "label": "MuiButton-label-124",
                  "mini": "MuiButton-mini-145",
                  "outlined": "MuiButton-outlined-131",
                  "outlinedPrimary": "MuiButton-outlinedPrimary-132",
                  "outlinedSecondary": "MuiButton-outlinedSecondary-133",
                  "raised": "MuiButton-raised-137",
                  "raisedPrimary": "MuiButton-raisedPrimary-138",
                  "raisedSecondary": "MuiButton-raisedSecondary-139",
                  "root": "MuiButton-root-123",
                  "sizeLarge": "MuiButton-sizeLarge-147",
                  "sizeSmall": "MuiButton-sizeSmall-146",
                  "text": "MuiButton-text-125",
                  "textPrimary": "MuiButton-textPrimary-126",
                  "textSecondary": "MuiButton-textSecondary-127",
                }
              }
              color="default"
              component="button"
              disableFocusRipple={false}
              disabled={false}
              fullWidth={false}
              mini={false}
              onClick={[Function]}
              size="medium"
              type="button"
              variant="text"
            >
              <WithStyles(ButtonBase)
                className="MuiButton-root-123 MuiButton-text-125 MuiButton-flat-128 button"
                component="button"
                disabled={false}
                focusRipple={true}
                focusVisibleClassName="MuiButton-focusVisible-142"
                onClick={[Function]}
                type="button"
              >
                <ButtonBase
                  centerRipple={false}
                  className="MuiButton-root-123 MuiButton-text-125 MuiButton-flat-128 button"
                  classes={
                    Object {
                      "disabled": "MuiButtonBase-disabled-150",
                      "focusVisible": "MuiButtonBase-focusVisible-151",
                      "root": "MuiButtonBase-root-149",
                    }
                  }
                  component="button"
                  disableRipple={false}
                  disableTouchRipple={false}
                  disabled={false}
                  focusRipple={true}
                  focusVisibleClassName="MuiButton-focusVisible-142"
                  onClick={[Function]}
                  tabIndex="0"
                  type="button"
                >
                  <button
                    className="MuiButtonBase-root-149 MuiButton-root-123 MuiButton-text-125 MuiButton-flat-128 button"
                    disabled={false}
                    onBlur={[Function]}
                    onClick={[Function]}
                    onContextMenu={[Function]}
                    onFocus={[Function]}
                    onKeyDown={[Function]}
                    onKeyUp={[Function]}
                    onMouseDown={[Function]}
                    onMouseLeave={[Function]}
                    onMouseUp={[Function]}
                    onTouchEnd={[Function]}
                    onTouchMove={[Function]}
                    onTouchStart={[Function]}
                    tabIndex="0"
                    type="button"
                  >
                    <span
                      className="MuiButton-label-124"
                    >
                      <span>
                        Overview
                      </span>
                    </span>
                    <NoSsr
                      defer={false}
                      fallback={null}
                    >
                      <WithStyles(TouchRipple)
                        center={false}
                        innerRef={[Function]}
                      >
                        <TouchRipple
                          center={false}
                          classes={
                            Object {
                              "child": "MuiTouchRipple-child-156",
                              "childLeaving": "MuiTouchRipple-childLeaving-157",
                              "childPulsate": "MuiTouchRipple-childPulsate-158",
                              "ripple": "MuiTouchRipple-ripple-153",
                              "ripplePulsate": "MuiTouchRipple-ripplePulsate-155",
                              "rippleVisible": "MuiTouchRipple-rippleVisible-154",
                              "root": "MuiTouchRipple-root-152",
                            }
                          }
                        >
                          <TransitionGroup
                            childFactory={[Function]}
                            className="MuiTouchRipple-root-152"
                            component="span"
                            enter={true}
                            exit={true}
                          >
                            <span
                              className="MuiTouchRipple-root-152"
                            />
                          </TransitionGroup>
                        </TouchRipple>
                      </WithStyles(TouchRipple)>
                    </NoSsr>
                  </button>
                </ButtonBase>
              </WithStyles(ButtonBase)>
            </Button>
          </WithStyles(Button)>
          <WithStyles(Button)
            className="button active"
            key="1"
            onClick={[Function]}
          >
            <Button
              className="button active"
              classes={
                Object {
                  "colorInherit": "MuiButton-colorInherit-144",
                  "contained": "MuiButton-contained-134",
                  "containedPrimary": "MuiButton-containedPrimary-135",
                  "containedSecondary": "MuiButton-containedSecondary-136",
                  "disabled": "MuiButton-disabled-143",
                  "extendedFab": "MuiButton-extendedFab-141",
                  "fab": "MuiButton-fab-140",
                  "flat": "MuiButton-flat-128",
                  "flatPrimary": "MuiButton-flatPrimary-129",
                  "flatSecondary": "MuiButton-flatSecondary-130",
                  "focusVisible": "MuiButton-focusVisible-142",
                  "fullWidth": "MuiButton-fullWidth-148",
                  "label": "MuiButton-label-124",
                  "mini": "MuiButton-mini-145",
                  "outlined": "MuiButton-outlined-131",
                  "outlinedPrimary": "MuiButton-outlinedPrimary-132",
                  "outlinedSecondary": "MuiButton-outlinedSecondary-133",
                  "raised": "MuiButton-raised-137",
                  "raisedPrimary": "MuiButton-raisedPrimary-138",
                  "raisedSecondary": "MuiButton-raisedSecondary-139",
                  "root": "MuiButton-root-123",
                  "sizeLarge": "MuiButton-sizeLarge-147",
                  "sizeSmall": "MuiButton-sizeSmall-146",
                  "text": "MuiButton-text-125",
                  "textPrimary": "MuiButton-textPrimary-126",
                  "textSecondary": "MuiButton-textSecondary-127",
                }
              }
              color="default"
              component="button"
              disableFocusRipple={false}
              disabled={false}
              fullWidth={false}
              mini={false}
              onClick={[Function]}
              size="medium"
              type="button"
              variant="text"
            >
              <WithStyles(ButtonBase)
                className="MuiButton-root-123 MuiButton-text-125 MuiButton-flat-128 button active"
                component="button"
                disabled={false}
                focusRipple={true}
                focusVisibleClassName="MuiButton-focusVisible-142"
                onClick={[Function]}
                type="button"
              >
                <ButtonBase
                  centerRipple={false}
                  className="MuiButton-root-123 MuiButton-text-125 MuiButton-flat-128 button active"
                  classes={
                    Object {
                      "disabled": "MuiButtonBase-disabled-150",
                      "focusVisible": "MuiButtonBase-focusVisible-151",
                      "root": "MuiButtonBase-root-149",
                    }
                  }
                  component="button"
                  disableRipple={false}
                  disableTouchRipple={false}
                  disabled={false}
                  focusRipple={true}
                  focusVisibleClassName="MuiButton-focusVisible-142"
                  onClick={[Function]}
                  tabIndex="0"
                  type="button"
                >
                  <button
                    className="MuiButtonBase-root-149 MuiButton-root-123 MuiButton-text-125 MuiButton-flat-128 button active"
                    disabled={false}
                    onBlur={[Function]}
                    onClick={[Function]}
                    onContextMenu={[Function]}
                    onFocus={[Function]}
                    onKeyDown={[Function]}
                    onKeyUp={[Function]}
                    onMouseDown={[Function]}
                    onMouseLeave={[Function]}
                    onMouseUp={[Function]}
                    onTouchEnd={[Function]}
                    onTouchMove={[Function]}
                    onTouchStart={[Function]}
                    tabIndex="0"
                    type="button"
                  >
                    <span
                      className="MuiButton-label-124"
                    >
                      <span>
                        Lineage Explorer
                      </span>
                    </span>
                    <NoSsr
                      defer={false}
                      fallback={null}
                    >
                      <WithStyles(TouchRipple)
                        center={false}
                        innerRef={[Function]}
                      >
                        <TouchRipple
                          center={false}
                          classes={
                            Object {
                              "child": "MuiTouchRipple-child-156",
                              "childLeaving": "MuiTouchRipple-childLeaving-157",
                              "childPulsate": "MuiTouchRipple-childPulsate-158",
                              "ripple": "MuiTouchRipple-ripple-153",
                              "ripplePulsate": "MuiTouchRipple-ripplePulsate-155",
                              "rippleVisible": "MuiTouchRipple-rippleVisible-154",
                              "root": "MuiTouchRipple-root-152",
                            }
                          }
                        >
                          <TransitionGroup
                            childFactory={[Function]}
                            className="MuiTouchRipple-root-152"
                            component="span"
                            enter={true}
                            exit={true}
                          >
                            <span
                              className="MuiTouchRipple-root-152"
                            />
                          </TransitionGroup>
                        </TouchRipple>
                      </WithStyles(TouchRipple)>
                    </NoSsr>
                  </button>
                </ButtonBase>
              </WithStyles(ButtonBase)>
            </Button>
          </WithStyles(Button)>
          <WithStyles(Button)
            className="button"
            key="2"
            onClick={[Function]}
          >
            <Button
              className="button"
              classes={
                Object {
                  "colorInherit": "MuiButton-colorInherit-144",
                  "contained": "MuiButton-contained-134",
                  "containedPrimary": "MuiButton-containedPrimary-135",
                  "containedSecondary": "MuiButton-containedSecondary-136",
                  "disabled": "MuiButton-disabled-143",
                  "extendedFab": "MuiButton-extendedFab-141",
                  "fab": "MuiButton-fab-140",
                  "flat": "MuiButton-flat-128",
                  "flatPrimary": "MuiButton-flatPrimary-129",
                  "flatSecondary": "MuiButton-flatSecondary-130",
                  "focusVisible": "MuiButton-focusVisible-142",
                  "fullWidth": "MuiButton-fullWidth-148",
                  "label": "MuiButton-label-124",
                  "mini": "MuiButton-mini-145",
                  "outlined": "MuiButton-outlined-131",
                  "outlinedPrimary": "MuiButton-outlinedPrimary-132",
                  "outlinedSecondary": "MuiButton-outlinedSecondary-133",
                  "raised": "MuiButton-raised-137",
                  "raisedPrimary": "MuiButton-raisedPrimary-138",
                  "raisedSecondary": "MuiButton-raisedSecondary-139",
                  "root": "MuiButton-root-123",
                  "sizeLarge": "MuiButton-sizeLarge-147",
                  "sizeSmall": "MuiButton-sizeSmall-146",
                  "text": "MuiButton-text-125",
                  "textPrimary": "MuiButton-textPrimary-126",
                  "textSecondary": "MuiButton-textSecondary-127",
                }
              }
              color="default"
              component="button"
              disableFocusRipple={false}
              disabled={false}
              fullWidth={false}
              mini={false}
              onClick={[Function]}
              size="medium"
              type="button"
              variant="text"
            >
              <WithStyles(ButtonBase)
                className="MuiButton-root-123 MuiButton-text-125 MuiButton-flat-128 button"
                component="button"
                disabled={false}
                focusRipple={true}
                focusVisibleClassName="MuiButton-focusVisible-142"
                onClick={[Function]}
                type="button"
              >
                <ButtonBase
                  centerRipple={false}
                  className="MuiButton-root-123 MuiButton-text-125 MuiButton-flat-128 button"
                  classes={
                    Object {
                      "disabled": "MuiButtonBase-disabled-150",
                      "focusVisible": "MuiButtonBase-focusVisible-151",
                      "root": "MuiButtonBase-root-149",
                    }
                  }
                  component="button"
                  disableRipple={false}
                  disableTouchRipple={false}
                  disabled={false}
                  focusRipple={true}
                  focusVisibleClassName="MuiButton-focusVisible-142"
                  onClick={[Function]}
                  tabIndex="0"
                  type="button"
                >
                  <button
                    className="MuiButtonBase-root-149 MuiButton-root-123 MuiButton-text-125 MuiButton-flat-128 button"
                    disabled={false}
                    onBlur={[Function]}
                    onClick={[Function]}
                    onContextMenu={[Function]}
                    onFocus={[Function]}
                    onKeyDown={[Function]}
                    onKeyUp={[Function]}
                    onMouseDown={[Function]}
                    onMouseLeave={[Function]}
                    onMouseUp={[Function]}
                    onTouchEnd={[Function]}
                    onTouchMove={[Function]}
                    onTouchStart={[Function]}
                    tabIndex="0"
                    type="button"
                  >
                    <span
                      className="MuiButton-label-124"
                    >
                      <span>
                        Deployments
                      </span>
                    </span>
                    <NoSsr
                      defer={false}
                      fallback={null}
                    >
                      <WithStyles(TouchRipple)
                        center={false}
                        innerRef={[Function]}
                      >
                        <TouchRipple
                          center={false}
                          classes={
                            Object {
                              "child": "MuiTouchRipple-child-156",
                              "childLeaving": "MuiTouchRipple-childLeaving-157",
                              "childPulsate": "MuiTouchRipple-childPulsate-158",
                              "ripple": "MuiTouchRipple-ripple-153",
                              "ripplePulsate": "MuiTouchRipple-ripplePulsate-155",
                              "rippleVisible": "MuiTouchRipple-rippleVisible-154",
                              "root": "MuiTouchRipple-root-152",
                            }
                          }
                        >
                          <TransitionGroup
                            childFactory={[Function]}
                            className="MuiTouchRipple-root-152"
                            component="span"
                            enter={true}
                            exit={true}
                          >
                            <span
                              className="MuiTouchRipple-root-152"
                            />
                          </TransitionGroup>
                        </TouchRipple>
                      </WithStyles(TouchRipple)>
                    </NoSsr>
                  </button>
                </ButtonBase>
              </WithStyles(ButtonBase)>
            </Button>
          </WithStyles(Button)>
        </div>
      </MD2Tabs>
    </div>
    <LineageView
      history={
        Object {
          "push": [MockFunction],
        }
      }
      location={Object {}}
      match={
        Object {
          "params": Object {
            "artifactType": "kubeflow.org/alpha/model",
            "id": "1",
          },
        }
      }
      toolbarProps={
        Object {
          "actions": Array [],
          "breadcrumbs": Array [
            Object {
              "displayName": "Artifacts",
              "href": "/artifacts",
            },
          ],
          "pageTitle": "Model 1 details",
        }
      }
      updateBanner={
        [MockFunction] {
          "calls": Array [
            Array [
              Object {},
            ],
          ],
          "results": Array [
            Object {
              "type": "return",
              "value": undefined,
            },
          ],
        }
      }
      updateDialog={[MockFunction]}
      updateSnackbar={[MockFunction]}
      updateToolbar={
        [MockFunction] {
          "calls": Array [
            Array [
              Object {
                "actions": Array [],
                "breadcrumbs": Array [
                  Object {
                    "displayName": "Artifacts",
                    "href": "/artifacts",
                  },
                ],
                "pageTitle": "Model 1 details",
              },
            ],
            Array [
              Object {
                "pageTitle": "test model (version: v1)",
              },
            ],
            Array [
              Object {
                "actions": Array [],
                "breadcrumbs": Array [],
                "pageTitle": "Artifacts",
              },
            ],
          ],
          "results": Array [
            Object {
              "type": "return",
              "value": undefined,
            },
            Object {
              "type": "return",
              "value": undefined,
            },
            Object {
              "type": "return",
              "value": undefined,
            },
          ],
        }
      }
    >
      <div
        className="page LineageExplorer"
        style={
          Object {
            "background": "#f3f2f4",
            "flexFlow": "row",
            "overflow": "auto",
            "position": "relative",
            "width": "100%",
            "zIndex": 0,
          }
        }
      >
        <LineageCardColumn
          cards={
            Array [
              Object {
                "elements": Array [
                  Object {
                    "desc": "This is really cool",
                    "next": true,
                    "title": "Artifact 1",
                  },
                  Object {
                    "desc": "This is also kinda cool",
                    "next": true,
                    "title": "Artifact 2",
                  },
                ],
                "title": "Notebook",
              },
              Object {
                "elements": Array [
                  Object {
                    "next": true,
                    "prev": true,
                    "title": "Artifact w/o desc",
                  },
                  Object {
                    "desc": "Lorem ipsum",
                    "next": true,
                    "title": "Artifact that should have overflowing text",
                  },
                ],
                "title": "Datasets",
              },
            ]
          }
          title="Input Artifact"
          type="artifact"
        >
          <div
            className="mainColumn artifact"
          >
            <div
              className="columnHeader"
            >
              <h2>
                Input Artifact
              </h2>
            </div>
            <div
              className="columnBody"
            >
              <EdgeCanvas
                cardArray={
                  Array [
                    2,
                    2,
                  ]
                }
                reverseEdges={false}
                type="artifact"
              >
                <div
                  className="edgeCanvas"
                >
                  <LineChart
                    areaVisible={false}
                    axisColor="#34495e"
                    axisOpacity={0.3}
                    axisVisible={false}
                    axisWidth={1}
                    data={
                      Array [
                        Object {
                          "x": 0,
                          "y": 0,
                        },
                        Object {
                          "x": 30,
                          "y": 0,
                        },
                        Object {
                          "x": 170,
                          "y": 0,
                        },
                        Object {
                          "x": 200,
                          "y": 0,
                        },
                      ]
                    }
                    getX={[Function]}
                    getY={[Function]}
                    gridColor="#34495e"
                    gridOpacity={0.2}
                    gridVisible={false}
                    gridWidth={1}
                    key="0-0"
                    labelsCharacterWidth={10}
                    labelsColor="#bdc3c7"
                    labelsCountY={5}
                    labelsFormatX={[Function]}
                    labelsFormatY={[Function]}
                    labelsHeightX={12}
                    labelsOffsetX={15}
                    labelsOffsetY={15}
                    labelsStepX={2}
                    labelsVisible={false}
                    pathColor="#BDC1C6"
                    pathOpacity={1}
                    pathSmoothing={0}
                    pathVisible={true}
                    pathWidth={1}
                    pointsColor="#fff"
                    pointsIsHoverOnZone={false}
                    pointsOnHover={[Function]}
                    pointsRadius={4}
                    pointsStrokeColor="#34495e"
                    pointsStrokeWidth={2}
                    pointsVisible={false}
                    viewBoxHeight={1}
                    viewBoxWidth={200}
                  >
                    <styled.svg
                      viewBox="0 0 200 1"
                    >
                      <svg
                        className="sc-gzVnrw kWKfgJ"
                        viewBox="0 0 200 1"
                      >
                        <g
                          transform="translate(0, 0)"
                        >
                          <Grid
                            areaVisible={false}
                            axisColor="#34495e"
                            axisOpacity={0.3}
                            axisVisible={false}
                            axisWidth={1}
                            data={
                              Array [
                                Object {
                                  "x": 0,
                                  "y": 0,
                                },
                                Object {
                                  "x": 30,
                                  "y": 0,
                                },
                                Object {
                                  "x": 170,
                                  "y": 0,
                                },
                                Object {
                                  "x": 200,
                                  "y": 0,
                                },
                              ]
                            }
                            getX={[Function]}
                            getY={[Function]}
                            gridColor="#34495e"
                            gridOpacity={0.2}
                            gridVisible={false}
                            gridWidth={1}
                            labelsCharacterWidth={10}
                            labelsColor="#bdc3c7"
                            labelsCountY={5}
                            labelsFormatX={[Function]}
                            labelsFormatY={[Function]}
                            labelsHeightX={12}
                            labelsOffsetX={15}
                            labelsOffsetY={15}
                            labelsStepX={2}
                            labelsVisible={false}
                            maxX={200}
                            maxY={5}
                            minX={0}
                            minY={0}
                            pathColor="#BDC1C6"
                            pathOpacity={1}
                            pathSmoothing={0}
                            pathVisible={true}
                            pathWidth={1}
                            pointsColor="#fff"
                            pointsIsHoverOnZone={false}
                            pointsOnHover={[Function]}
                            pointsRadius={4}
                            pointsStrokeColor="#34495e"
                            pointsStrokeWidth={2}
                            pointsVisible={false}
                          />
                          <Path
                            areaColor="#34495e"
                            areaOpacity={0.5}
                            areaVisible={false}
                            axisColor="#34495e"
                            axisOpacity={0.3}
                            axisVisible={false}
                            axisWidth={1}
                            data={
                              Array [
                                Object {
                                  "x": 0,
                                  "y": 0,
                                },
                                Object {
                                  "x": 30,
                                  "y": 0,
                                },
                                Object {
                                  "x": 170,
                                  "y": 0,
                                },
                                Object {
                                  "x": 200,
                                  "y": 0,
                                },
                              ]
                            }
                            getX={[Function]}
                            getY={[Function]}
                            gridColor="#34495e"
                            gridOpacity={0.2}
                            gridVisible={false}
                            gridWidth={1}
                            labelsCharacterWidth={10}
                            labelsColor="#bdc3c7"
                            labelsCountY={5}
                            labelsFormatX={[Function]}
                            labelsFormatY={[Function]}
                            labelsHeightX={12}
                            labelsOffsetX={15}
                            labelsOffsetY={15}
                            labelsStepX={2}
                            labelsVisible={false}
                            maxX={200}
                            maxY={5}
                            minX={0}
                            minY={0}
                            pathColor="#BDC1C6"
                            pathOpacity={1}
                            pathSmoothing={0}
                            pathVisible={true}
                            pathWidth={1}
                            pointsColor="#fff"
                            pointsIsHoverOnZone={false}
                            pointsOnHover={[Function]}
                            pointsRadius={4}
                            pointsStrokeColor="#34495e"
                            pointsStrokeWidth={2}
                            pointsVisible={false}
                          >
                            <g>
                              <styled.path
                                color="#BDC1C6"
                                d="M 0 1  C
=======
                            <Path
                              areaColor="#34495e"
                              areaOpacity={0.5}
                              areaVisible={false}
                              axisColor="#34495e"
                              axisOpacity={0.3}
                              axisVisible={false}
                              axisWidth={1}
                              data={
                                Array [
                                  Object {
                                    "x": 0,
                                    "y": 0,
                                  },
                                  Object {
                                    "x": 30,
                                    "y": 0,
                                  },
                                  Object {
                                    "x": 170,
                                    "y": 0,
                                  },
                                  Object {
                                    "x": 200,
                                    "y": 0,
                                  },
                                ]
                              }
                              getX={[Function]}
                              getY={[Function]}
                              gridColor="#34495e"
                              gridOpacity={0.2}
                              gridVisible={false}
                              gridWidth={1}
                              labelsCharacterWidth={10}
                              labelsColor="#bdc3c7"
                              labelsCountY={5}
                              labelsFormatX={[Function]}
                              labelsFormatY={[Function]}
                              labelsHeightX={12}
                              labelsOffsetX={15}
                              labelsOffsetY={15}
                              labelsStepX={2}
                              labelsVisible={false}
                              maxX={200}
                              maxY={5}
                              minX={0}
                              minY={0}
                              pathColor="#BDC1C6"
                              pathOpacity={1}
                              pathSmoothing={0}
                              pathVisible={true}
                              pathWidth={1}
                              pointsColor="#fff"
                              pointsIsHoverOnZone={false}
                              pointsOnHover={[Function]}
                              pointsRadius={4}
                              pointsStrokeColor="#34495e"
                              pointsStrokeWidth={2}
                              pointsVisible={false}
                            >
                              <g>
                                <styled.path
                                  color="#BDC1C6"
                                  d="M 0 1  C
>>>>>>> 09719c2b
      0
      1
      0
      1
      5
      1
      C
      10
      1
      20
      1
      48.33
      1
      C
      76.67
      1
      123.33
      1
      151.67
      1
     C
      180
      1
      190
      1
      195
      1
    L 200 1 "
                                  opacity={1}
                                  width={1}
                                >
                                  <path
                                    className="sc-htpNat emMQTt"
                                    color="#BDC1C6"
                                    d="M 0 1  C
      0
      1
      0
      1
      5
      1
      C
      10
      1
      20
      1
      48.33
      1
      C
      76.67
      1
      123.33
      1
      151.67
      1
     C
      180
      1
      190
      1
      195
      1
    L 200 1 "
                                    opacity={1}
                                    width={1}
                                  />
                                </styled.path>
                              </g>
                            </Path>
                            <Axis
                              areaVisible={false}
                              axisColor="#34495e"
                              axisOpacity={0.3}
                              axisVisible={false}
                              axisWidth={1}
                              data={
                                Array [
                                  Object {
                                    "x": 0,
                                    "y": 0,
                                  },
                                  Object {
                                    "x": 30,
                                    "y": 0,
                                  },
                                  Object {
                                    "x": 170,
                                    "y": 0,
                                  },
                                  Object {
                                    "x": 200,
                                    "y": 0,
                                  },
                                ]
                              }
                              getX={[Function]}
                              getY={[Function]}
                              gridColor="#34495e"
                              gridOpacity={0.2}
                              gridVisible={false}
                              gridWidth={1}
                              labelsCharacterWidth={10}
                              labelsColor="#bdc3c7"
                              labelsCountY={5}
                              labelsFormatX={[Function]}
                              labelsFormatY={[Function]}
                              labelsHeightX={12}
                              labelsOffsetX={15}
                              labelsOffsetY={15}
                              labelsStepX={2}
                              labelsVisible={false}
                              maxX={200}
                              maxY={5}
                              minX={0}
                              minY={0}
                              pathColor="#BDC1C6"
                              pathOpacity={1}
                              pathSmoothing={0}
                              pathVisible={true}
                              pathWidth={1}
                              pointsColor="#fff"
                              pointsIsHoverOnZone={false}
                              pointsOnHover={[Function]}
                              pointsRadius={4}
                              pointsStrokeColor="#34495e"
                              pointsStrokeWidth={2}
                              pointsVisible={false}
                            />
                            <Points
                              areaVisible={false}
                              axisColor="#34495e"
                              axisOpacity={0.3}
                              axisVisible={false}
                              axisWidth={1}
                              data={
                                Array [
                                  Object {
                                    "x": 0,
                                    "y": 0,
                                  },
                                  Object {
                                    "x": 30,
                                    "y": 0,
                                  },
                                  Object {
                                    "x": 170,
                                    "y": 0,
                                  },
                                  Object {
                                    "x": 200,
                                    "y": 0,
                                  },
                                ]
                              }
                              getX={[Function]}
                              getY={[Function]}
                              gridColor="#34495e"
                              gridOpacity={0.2}
                              gridVisible={false}
                              gridWidth={1}
                              labelsCharacterWidth={10}
                              labelsColor="#bdc3c7"
                              labelsCountY={5}
                              labelsFormatX={[Function]}
                              labelsFormatY={[Function]}
                              labelsHeightX={12}
                              labelsOffsetX={15}
                              labelsOffsetY={15}
                              labelsStepX={2}
                              labelsVisible={false}
                              maxX={200}
                              maxY={5}
                              minX={0}
                              minY={0}
                              pathColor="#BDC1C6"
                              pathOpacity={1}
                              pathSmoothing={0}
                              pathVisible={true}
                              pathWidth={1}
                              pointsColor="#fff"
                              pointsIsHoverOnZone={false}
                              pointsOnHover={[Function]}
                              pointsRadius={4}
                              pointsStrokeColor="#34495e"
                              pointsStrokeWidth={2}
                              pointsVisible={false}
                            />
                            <Labels
                              areaVisible={false}
                              axisColor="#34495e"
                              axisOpacity={0.3}
                              axisVisible={false}
                              axisWidth={1}
                              data={
                                Array [
                                  Object {
                                    "x": 0,
                                    "y": 0,
                                  },
                                  Object {
                                    "x": 30,
                                    "y": 0,
                                  },
                                  Object {
                                    "x": 170,
                                    "y": 0,
                                  },
                                  Object {
                                    "x": 200,
                                    "y": 0,
                                  },
                                ]
                              }
                              getX={[Function]}
                              getY={[Function]}
                              gridColor="#34495e"
                              gridOpacity={0.2}
                              gridVisible={false}
                              gridWidth={1}
                              labelsCharacterWidth={10}
                              labelsColor="#bdc3c7"
                              labelsCountY={5}
                              labelsFormatX={[Function]}
                              labelsFormatY={[Function]}
                              labelsHeightX={12}
                              labelsOffsetX={15}
                              labelsOffsetY={15}
                              labelsStepX={2}
                              labelsVisible={false}
                              maxX={200}
                              maxY={5}
                              minX={0}
                              minY={0}
                              pathColor="#BDC1C6"
                              pathOpacity={1}
                              pathSmoothing={0}
                              pathVisible={true}
                              pathWidth={1}
                              pointsColor="#fff"
                              pointsIsHoverOnZone={false}
                              pointsOnHover={[Function]}
                              pointsRadius={4}
                              pointsStrokeColor="#34495e"
                              pointsStrokeWidth={2}
                              pointsVisible={false}
                            />
                          </g>
                        </svg>
                      </styled.svg>
                    </LineChart>
                    <LineChart
                      areaVisible={false}
                      axisColor="#34495e"
                      axisOpacity={0.3}
                      axisVisible={false}
                      axisWidth={1}
                      data={
                        Array [
                          Object {
                            "x": 0,
                            "y": 0,
                          },
                          Object {
                            "x": 30,
                            "y": 0,
                          },
                          Object {
                            "x": 170,
                            "y": 67,
                          },
                          Object {
                            "x": 200,
                            "y": 67,
                          },
                        ]
                      }
                      getX={[Function]}
                      getY={[Function]}
                      gridColor="#34495e"
                      gridOpacity={0.2}
                      gridVisible={false}
                      gridWidth={1}
                      key="0-1"
                      labelsCharacterWidth={10}
                      labelsColor="#bdc3c7"
                      labelsCountY={5}
                      labelsFormatX={[Function]}
                      labelsFormatY={[Function]}
                      labelsHeightX={12}
                      labelsOffsetX={15}
                      labelsOffsetY={15}
                      labelsStepX={2}
                      labelsVisible={false}
                      pathColor="#BDC1C6"
                      pathOpacity={1}
                      pathSmoothing={0}
                      pathVisible={true}
                      pathWidth={1}
                      pointsColor="#fff"
                      pointsIsHoverOnZone={false}
                      pointsOnHover={[Function]}
                      pointsRadius={4}
                      pointsStrokeColor="#34495e"
                      pointsStrokeWidth={2}
                      pointsVisible={false}
                      viewBoxHeight={68}
                      viewBoxWidth={200}
                    >
                      <styled.svg
                        viewBox="0 0 200 68"
                      >
                        <svg
                          className="sc-gzVnrw kWKfgJ"
                          viewBox="0 0 200 68"
                        >
                          <g
                            transform="translate(0, 0)"
                          >
                            <Grid
                              areaVisible={false}
                              axisColor="#34495e"
                              axisOpacity={0.3}
                              axisVisible={false}
                              axisWidth={1}
                              data={
                                Array [
                                  Object {
                                    "x": 0,
                                    "y": 0,
                                  },
                                  Object {
                                    "x": 30,
                                    "y": 0,
                                  },
                                  Object {
                                    "x": 170,
                                    "y": 67,
                                  },
                                  Object {
                                    "x": 200,
                                    "y": 67,
                                  },
                                ]
                              }
                              getX={[Function]}
                              getY={[Function]}
                              gridColor="#34495e"
                              gridOpacity={0.2}
                              gridVisible={false}
                              gridWidth={1}
                              labelsCharacterWidth={10}
                              labelsColor="#bdc3c7"
                              labelsCountY={5}
                              labelsFormatX={[Function]}
                              labelsFormatY={[Function]}
                              labelsHeightX={12}
                              labelsOffsetX={15}
                              labelsOffsetY={15}
                              labelsStepX={2}
                              labelsVisible={false}
                              maxX={200}
                              maxY={70}
                              minX={0}
                              minY={0}
                              pathColor="#BDC1C6"
                              pathOpacity={1}
                              pathSmoothing={0}
                              pathVisible={true}
                              pathWidth={1}
                              pointsColor="#fff"
                              pointsIsHoverOnZone={false}
                              pointsOnHover={[Function]}
                              pointsRadius={4}
                              pointsStrokeColor="#34495e"
                              pointsStrokeWidth={2}
                              pointsVisible={false}
                            />
                            <Path
                              areaColor="#34495e"
                              areaOpacity={0.5}
                              areaVisible={false}
                              axisColor="#34495e"
                              axisOpacity={0.3}
                              axisVisible={false}
                              axisWidth={1}
                              data={
                                Array [
                                  Object {
                                    "x": 0,
                                    "y": 0,
                                  },
                                  Object {
                                    "x": 30,
                                    "y": 0,
                                  },
                                  Object {
                                    "x": 170,
                                    "y": 67,
                                  },
                                  Object {
                                    "x": 200,
                                    "y": 67,
                                  },
                                ]
                              }
                              getX={[Function]}
                              getY={[Function]}
                              gridColor="#34495e"
                              gridOpacity={0.2}
                              gridVisible={false}
                              gridWidth={1}
                              labelsCharacterWidth={10}
                              labelsColor="#bdc3c7"
                              labelsCountY={5}
                              labelsFormatX={[Function]}
                              labelsFormatY={[Function]}
                              labelsHeightX={12}
                              labelsOffsetX={15}
                              labelsOffsetY={15}
                              labelsStepX={2}
                              labelsVisible={false}
                              maxX={200}
                              maxY={70}
                              minX={0}
                              minY={0}
                              pathColor="#BDC1C6"
                              pathOpacity={1}
                              pathSmoothing={0}
                              pathVisible={true}
                              pathWidth={1}
                              pointsColor="#fff"
                              pointsIsHoverOnZone={false}
                              pointsOnHover={[Function]}
                              pointsRadius={4}
                              pointsStrokeColor="#34495e"
                              pointsStrokeWidth={2}
                              pointsVisible={false}
                            >
                              <g>
                                <styled.path
                                  color="#BDC1C6"
                                  d="M 0 68  C
      0
      68
      0
      68
      5
      68
      C
      10
      68
      20
      68
      48.33
      57.15
      C
      76.67
      46.3
      123.33
      24.61
      151.67
      13.76
     C
      180
      2.91
      190
      2.91
      195
      2.91
    L 200 2.91 "
                                  opacity={1}
                                  width={1}
                                >
                                  <path
                                    className="sc-htpNat emMQTt"
                                    color="#BDC1C6"
                                    d="M 0 68  C
      0
      68
      0
      68
      5
      68
      C
      10
      68
      20
      68
      48.33
      57.15
      C
      76.67
      46.3
      123.33
      24.61
      151.67
      13.76
     C
      180
      2.91
      190
      2.91
      195
      2.91
    L 200 2.91 "
                                    opacity={1}
                                    width={1}
                                  />
                                </styled.path>
                              </g>
                            </Path>
                            <Axis
                              areaVisible={false}
                              axisColor="#34495e"
                              axisOpacity={0.3}
                              axisVisible={false}
                              axisWidth={1}
                              data={
                                Array [
                                  Object {
                                    "x": 0,
                                    "y": 0,
                                  },
                                  Object {
                                    "x": 30,
                                    "y": 0,
                                  },
                                  Object {
                                    "x": 170,
                                    "y": 67,
                                  },
                                  Object {
                                    "x": 200,
                                    "y": 67,
                                  },
                                ]
                              }
                              getX={[Function]}
                              getY={[Function]}
                              gridColor="#34495e"
                              gridOpacity={0.2}
                              gridVisible={false}
                              gridWidth={1}
                              labelsCharacterWidth={10}
                              labelsColor="#bdc3c7"
                              labelsCountY={5}
                              labelsFormatX={[Function]}
                              labelsFormatY={[Function]}
                              labelsHeightX={12}
                              labelsOffsetX={15}
                              labelsOffsetY={15}
                              labelsStepX={2}
                              labelsVisible={false}
                              maxX={200}
                              maxY={70}
                              minX={0}
                              minY={0}
                              pathColor="#BDC1C6"
                              pathOpacity={1}
                              pathSmoothing={0}
                              pathVisible={true}
                              pathWidth={1}
                              pointsColor="#fff"
                              pointsIsHoverOnZone={false}
                              pointsOnHover={[Function]}
                              pointsRadius={4}
                              pointsStrokeColor="#34495e"
                              pointsStrokeWidth={2}
                              pointsVisible={false}
                            />
                            <Points
                              areaVisible={false}
                              axisColor="#34495e"
                              axisOpacity={0.3}
                              axisVisible={false}
                              axisWidth={1}
                              data={
                                Array [
                                  Object {
                                    "x": 0,
                                    "y": 0,
                                  },
                                  Object {
                                    "x": 30,
                                    "y": 0,
                                  },
                                  Object {
                                    "x": 170,
                                    "y": 67,
                                  },
                                  Object {
                                    "x": 200,
                                    "y": 67,
                                  },
                                ]
                              }
                              getX={[Function]}
                              getY={[Function]}
                              gridColor="#34495e"
                              gridOpacity={0.2}
                              gridVisible={false}
                              gridWidth={1}
                              labelsCharacterWidth={10}
                              labelsColor="#bdc3c7"
                              labelsCountY={5}
                              labelsFormatX={[Function]}
                              labelsFormatY={[Function]}
                              labelsHeightX={12}
                              labelsOffsetX={15}
                              labelsOffsetY={15}
                              labelsStepX={2}
                              labelsVisible={false}
                              maxX={200}
                              maxY={70}
                              minX={0}
                              minY={0}
                              pathColor="#BDC1C6"
                              pathOpacity={1}
                              pathSmoothing={0}
                              pathVisible={true}
                              pathWidth={1}
                              pointsColor="#fff"
                              pointsIsHoverOnZone={false}
                              pointsOnHover={[Function]}
                              pointsRadius={4}
                              pointsStrokeColor="#34495e"
                              pointsStrokeWidth={2}
                              pointsVisible={false}
                            />
                            <Labels
                              areaVisible={false}
                              axisColor="#34495e"
                              axisOpacity={0.3}
                              axisVisible={false}
                              axisWidth={1}
                              data={
                                Array [
                                  Object {
                                    "x": 0,
                                    "y": 0,
                                  },
                                  Object {
                                    "x": 30,
                                    "y": 0,
                                  },
                                  Object {
                                    "x": 170,
                                    "y": 67,
                                  },
                                  Object {
                                    "x": 200,
                                    "y": 67,
                                  },
                                ]
                              }
                              getX={[Function]}
                              getY={[Function]}
                              gridColor="#34495e"
                              gridOpacity={0.2}
                              gridVisible={false}
                              gridWidth={1}
                              labelsCharacterWidth={10}
                              labelsColor="#bdc3c7"
                              labelsCountY={5}
                              labelsFormatX={[Function]}
                              labelsFormatY={[Function]}
                              labelsHeightX={12}
                              labelsOffsetX={15}
                              labelsOffsetY={15}
                              labelsStepX={2}
                              labelsVisible={false}
                              maxX={200}
                              maxY={70}
                              minX={0}
                              minY={0}
                              pathColor="#BDC1C6"
                              pathOpacity={1}
                              pathSmoothing={0}
                              pathVisible={true}
                              pathWidth={1}
                              pointsColor="#fff"
                              pointsIsHoverOnZone={false}
                              pointsOnHover={[Function]}
                              pointsRadius={4}
                              pointsStrokeColor="#34495e"
                              pointsStrokeWidth={2}
                              pointsVisible={false}
                            />
                          </g>
                        </svg>
                      </styled.svg>
                    </LineChart>
                    <LineChart
                      areaVisible={false}
                      axisColor="#34495e"
                      axisOpacity={0.3}
                      axisVisible={false}
                      axisWidth={1}
                      data={
                        Array [
                          Object {
                            "x": 0,
                            "y": 0,
                          },
                          Object {
                            "x": 30,
                            "y": 0,
                          },
                          Object {
                            "x": 170,
                            "y": 201,
                          },
                          Object {
                            "x": 200,
                            "y": 201,
                          },
                        ]
                      }
                      getX={[Function]}
                      getY={[Function]}
                      gridColor="#34495e"
                      gridOpacity={0.2}
                      gridVisible={false}
                      gridWidth={1}
                      key="1-0"
                      labelsCharacterWidth={10}
                      labelsColor="#bdc3c7"
                      labelsCountY={5}
                      labelsFormatX={[Function]}
                      labelsFormatY={[Function]}
                      labelsHeightX={12}
                      labelsOffsetX={15}
                      labelsOffsetY={15}
                      labelsStepX={2}
                      labelsVisible={false}
                      pathColor="#BDC1C6"
                      pathOpacity={1}
                      pathSmoothing={0}
                      pathVisible={true}
                      pathWidth={1}
                      pointsColor="#fff"
                      pointsIsHoverOnZone={false}
                      pointsOnHover={[Function]}
                      pointsRadius={4}
                      pointsStrokeColor="#34495e"
                      pointsStrokeWidth={2}
                      pointsVisible={false}
                      viewBoxHeight={202}
                      viewBoxWidth={200}
                    >
                      <styled.svg
                        viewBox="0 0 200 202"
                      >
                        <svg
                          className="sc-gzVnrw kWKfgJ"
                          viewBox="0 0 200 202"
                        >
                          <g
                            transform="translate(0, 0)"
                          >
                            <Grid
                              areaVisible={false}
                              axisColor="#34495e"
                              axisOpacity={0.3}
                              axisVisible={false}
                              axisWidth={1}
                              data={
                                Array [
                                  Object {
                                    "x": 0,
                                    "y": 0,
                                  },
                                  Object {
                                    "x": 30,
                                    "y": 0,
                                  },
                                  Object {
                                    "x": 170,
                                    "y": 201,
                                  },
                                  Object {
                                    "x": 200,
                                    "y": 201,
                                  },
                                ]
                              }
                              getX={[Function]}
                              getY={[Function]}
                              gridColor="#34495e"
                              gridOpacity={0.2}
                              gridVisible={false}
                              gridWidth={1}
                              labelsCharacterWidth={10}
                              labelsColor="#bdc3c7"
                              labelsCountY={5}
                              labelsFormatX={[Function]}
                              labelsFormatY={[Function]}
                              labelsHeightX={12}
                              labelsOffsetX={15}
                              labelsOffsetY={15}
                              labelsStepX={2}
                              labelsVisible={false}
                              maxX={200}
                              maxY={205}
                              minX={0}
                              minY={0}
                              pathColor="#BDC1C6"
                              pathOpacity={1}
                              pathSmoothing={0}
                              pathVisible={true}
                              pathWidth={1}
                              pointsColor="#fff"
                              pointsIsHoverOnZone={false}
                              pointsOnHover={[Function]}
                              pointsRadius={4}
                              pointsStrokeColor="#34495e"
                              pointsStrokeWidth={2}
                              pointsVisible={false}
                            />
                            <Path
                              areaColor="#34495e"
                              areaOpacity={0.5}
                              areaVisible={false}
                              axisColor="#34495e"
                              axisOpacity={0.3}
                              axisVisible={false}
                              axisWidth={1}
                              data={
                                Array [
                                  Object {
                                    "x": 0,
                                    "y": 0,
                                  },
                                  Object {
                                    "x": 30,
                                    "y": 0,
                                  },
                                  Object {
                                    "x": 170,
                                    "y": 201,
                                  },
                                  Object {
                                    "x": 200,
                                    "y": 201,
                                  },
                                ]
                              }
                              getX={[Function]}
                              getY={[Function]}
                              gridColor="#34495e"
                              gridOpacity={0.2}
                              gridVisible={false}
                              gridWidth={1}
                              labelsCharacterWidth={10}
                              labelsColor="#bdc3c7"
                              labelsCountY={5}
                              labelsFormatX={[Function]}
                              labelsFormatY={[Function]}
                              labelsHeightX={12}
                              labelsOffsetX={15}
                              labelsOffsetY={15}
                              labelsStepX={2}
                              labelsVisible={false}
                              maxX={200}
                              maxY={205}
                              minX={0}
                              minY={0}
                              pathColor="#BDC1C6"
                              pathOpacity={1}
                              pathSmoothing={0}
                              pathVisible={true}
                              pathWidth={1}
                              pointsColor="#fff"
                              pointsIsHoverOnZone={false}
                              pointsOnHover={[Function]}
                              pointsRadius={4}
                              pointsStrokeColor="#34495e"
                              pointsStrokeWidth={2}
                              pointsVisible={false}
                            >
                              <g>
                                <styled.path
                                  color="#BDC1C6"
                                  d="M 0 202  C
      0
      202
      0
      202
      5
      202
      C
      10
      202
      20
      202
      48.33
      168.99
      C
      76.67
      135.98
      123.33
      69.96
      151.67
      36.95
     C
      180
      3.94
      190
      3.94
      195
      3.94
    L 200 3.94 "
                                  opacity={1}
                                  width={1}
                                >
                                  <path
                                    className="sc-htpNat emMQTt"
                                    color="#BDC1C6"
                                    d="M 0 202  C
      0
      202
      0
      202
      5
      202
      C
      10
      202
      20
      202
      48.33
      168.99
      C
      76.67
      135.98
      123.33
      69.96
      151.67
      36.95
     C
      180
      3.94
      190
      3.94
      195
      3.94
    L 200 3.94 "
                                    opacity={1}
                                    width={1}
                                  />
                                </styled.path>
                              </g>
                            </Path>
                            <Axis
                              areaVisible={false}
                              axisColor="#34495e"
                              axisOpacity={0.3}
                              axisVisible={false}
                              axisWidth={1}
                              data={
                                Array [
                                  Object {
                                    "x": 0,
                                    "y": 0,
                                  },
                                  Object {
                                    "x": 30,
                                    "y": 0,
                                  },
                                  Object {
                                    "x": 170,
                                    "y": 201,
                                  },
                                  Object {
                                    "x": 200,
                                    "y": 201,
                                  },
                                ]
                              }
                              getX={[Function]}
                              getY={[Function]}
                              gridColor="#34495e"
                              gridOpacity={0.2}
                              gridVisible={false}
                              gridWidth={1}
                              labelsCharacterWidth={10}
                              labelsColor="#bdc3c7"
                              labelsCountY={5}
                              labelsFormatX={[Function]}
                              labelsFormatY={[Function]}
                              labelsHeightX={12}
                              labelsOffsetX={15}
                              labelsOffsetY={15}
                              labelsStepX={2}
                              labelsVisible={false}
                              maxX={200}
                              maxY={205}
                              minX={0}
                              minY={0}
                              pathColor="#BDC1C6"
                              pathOpacity={1}
                              pathSmoothing={0}
                              pathVisible={true}
                              pathWidth={1}
                              pointsColor="#fff"
                              pointsIsHoverOnZone={false}
                              pointsOnHover={[Function]}
                              pointsRadius={4}
                              pointsStrokeColor="#34495e"
                              pointsStrokeWidth={2}
                              pointsVisible={false}
                            />
                            <Points
                              areaVisible={false}
                              axisColor="#34495e"
                              axisOpacity={0.3}
                              axisVisible={false}
                              axisWidth={1}
                              data={
                                Array [
                                  Object {
                                    "x": 0,
                                    "y": 0,
                                  },
                                  Object {
                                    "x": 30,
                                    "y": 0,
                                  },
                                  Object {
                                    "x": 170,
                                    "y": 201,
                                  },
                                  Object {
                                    "x": 200,
                                    "y": 201,
                                  },
                                ]
                              }
                              getX={[Function]}
                              getY={[Function]}
                              gridColor="#34495e"
                              gridOpacity={0.2}
                              gridVisible={false}
                              gridWidth={1}
                              labelsCharacterWidth={10}
                              labelsColor="#bdc3c7"
                              labelsCountY={5}
                              labelsFormatX={[Function]}
                              labelsFormatY={[Function]}
                              labelsHeightX={12}
                              labelsOffsetX={15}
                              labelsOffsetY={15}
                              labelsStepX={2}
                              labelsVisible={false}
                              maxX={200}
                              maxY={205}
                              minX={0}
                              minY={0}
                              pathColor="#BDC1C6"
                              pathOpacity={1}
                              pathSmoothing={0}
                              pathVisible={true}
                              pathWidth={1}
                              pointsColor="#fff"
                              pointsIsHoverOnZone={false}
                              pointsOnHover={[Function]}
                              pointsRadius={4}
                              pointsStrokeColor="#34495e"
                              pointsStrokeWidth={2}
                              pointsVisible={false}
                            />
                            <Labels
                              areaVisible={false}
                              axisColor="#34495e"
                              axisOpacity={0.3}
                              axisVisible={false}
                              axisWidth={1}
                              data={
                                Array [
                                  Object {
                                    "x": 0,
                                    "y": 0,
                                  },
                                  Object {
                                    "x": 30,
                                    "y": 0,
                                  },
                                  Object {
                                    "x": 170,
                                    "y": 201,
                                  },
                                  Object {
                                    "x": 200,
                                    "y": 201,
                                  },
                                ]
                              }
                              getX={[Function]}
                              getY={[Function]}
                              gridColor="#34495e"
                              gridOpacity={0.2}
                              gridVisible={false}
                              gridWidth={1}
                              labelsCharacterWidth={10}
                              labelsColor="#bdc3c7"
                              labelsCountY={5}
                              labelsFormatX={[Function]}
                              labelsFormatY={[Function]}
                              labelsHeightX={12}
                              labelsOffsetX={15}
                              labelsOffsetY={15}
                              labelsStepX={2}
                              labelsVisible={false}
                              maxX={200}
                              maxY={205}
                              minX={0}
                              minY={0}
                              pathColor="#BDC1C6"
                              pathOpacity={1}
                              pathSmoothing={0}
                              pathVisible={true}
                              pathWidth={1}
                              pointsColor="#fff"
                              pointsIsHoverOnZone={false}
                              pointsOnHover={[Function]}
                              pointsRadius={4}
                              pointsStrokeColor="#34495e"
                              pointsStrokeWidth={2}
                              pointsVisible={false}
                            />
                          </g>
                        </svg>
                      </styled.svg>
                    </LineChart>
                    <LineChart
                      areaVisible={false}
                      axisColor="#34495e"
                      axisOpacity={0.3}
                      axisVisible={false}
                      axisWidth={1}
                      data={
                        Array [
                          Object {
                            "x": 0,
                            "y": 0,
                          },
                          Object {
                            "x": 30,
                            "y": 0,
                          },
                          Object {
                            "x": 170,
                            "y": 268,
                          },
                          Object {
                            "x": 200,
                            "y": 268,
                          },
                        ]
                      }
                      getX={[Function]}
                      getY={[Function]}
                      gridColor="#34495e"
                      gridOpacity={0.2}
                      gridVisible={false}
                      gridWidth={1}
                      key="1-1"
                      labelsCharacterWidth={10}
                      labelsColor="#bdc3c7"
                      labelsCountY={5}
                      labelsFormatX={[Function]}
                      labelsFormatY={[Function]}
                      labelsHeightX={12}
                      labelsOffsetX={15}
                      labelsOffsetY={15}
                      labelsStepX={2}
                      labelsVisible={false}
                      pathColor="#BDC1C6"
                      pathOpacity={1}
                      pathSmoothing={0}
                      pathVisible={true}
                      pathWidth={1}
                      pointsColor="#fff"
                      pointsIsHoverOnZone={false}
                      pointsOnHover={[Function]}
                      pointsRadius={4}
                      pointsStrokeColor="#34495e"
                      pointsStrokeWidth={2}
                      pointsVisible={false}
                      viewBoxHeight={269}
                      viewBoxWidth={200}
                    >
                      <styled.svg
                        viewBox="0 0 200 269"
                      >
                        <svg
                          className="sc-gzVnrw kWKfgJ"
                          viewBox="0 0 200 269"
                        >
                          <g
                            transform="translate(0, 0)"
                          >
                            <Grid
                              areaVisible={false}
                              axisColor="#34495e"
                              axisOpacity={0.3}
                              axisVisible={false}
                              axisWidth={1}
                              data={
                                Array [
                                  Object {
                                    "x": 0,
                                    "y": 0,
                                  },
                                  Object {
                                    "x": 30,
                                    "y": 0,
                                  },
                                  Object {
                                    "x": 170,
                                    "y": 268,
                                  },
                                  Object {
                                    "x": 200,
                                    "y": 268,
                                  },
                                ]
                              }
                              getX={[Function]}
                              getY={[Function]}
                              gridColor="#34495e"
                              gridOpacity={0.2}
                              gridVisible={false}
                              gridWidth={1}
                              labelsCharacterWidth={10}
                              labelsColor="#bdc3c7"
                              labelsCountY={5}
                              labelsFormatX={[Function]}
                              labelsFormatY={[Function]}
                              labelsHeightX={12}
                              labelsOffsetX={15}
                              labelsOffsetY={15}
                              labelsStepX={2}
                              labelsVisible={false}
                              maxX={200}
                              maxY={270}
                              minX={0}
                              minY={0}
                              pathColor="#BDC1C6"
                              pathOpacity={1}
                              pathSmoothing={0}
                              pathVisible={true}
                              pathWidth={1}
                              pointsColor="#fff"
                              pointsIsHoverOnZone={false}
                              pointsOnHover={[Function]}
                              pointsRadius={4}
                              pointsStrokeColor="#34495e"
                              pointsStrokeWidth={2}
                              pointsVisible={false}
                            />
                            <Path
                              areaColor="#34495e"
                              areaOpacity={0.5}
                              areaVisible={false}
                              axisColor="#34495e"
                              axisOpacity={0.3}
                              axisVisible={false}
                              axisWidth={1}
                              data={
                                Array [
                                  Object {
                                    "x": 0,
                                    "y": 0,
                                  },
                                  Object {
                                    "x": 30,
                                    "y": 0,
                                  },
                                  Object {
                                    "x": 170,
                                    "y": 268,
                                  },
                                  Object {
                                    "x": 200,
                                    "y": 268,
                                  },
                                ]
                              }
                              getX={[Function]}
                              getY={[Function]}
                              gridColor="#34495e"
                              gridOpacity={0.2}
                              gridVisible={false}
                              gridWidth={1}
                              labelsCharacterWidth={10}
                              labelsColor="#bdc3c7"
                              labelsCountY={5}
                              labelsFormatX={[Function]}
                              labelsFormatY={[Function]}
                              labelsHeightX={12}
                              labelsOffsetX={15}
                              labelsOffsetY={15}
                              labelsStepX={2}
                              labelsVisible={false}
                              maxX={200}
                              maxY={270}
                              minX={0}
                              minY={0}
                              pathColor="#BDC1C6"
                              pathOpacity={1}
                              pathSmoothing={0}
                              pathVisible={true}
                              pathWidth={1}
                              pointsColor="#fff"
                              pointsIsHoverOnZone={false}
                              pointsOnHover={[Function]}
                              pointsRadius={4}
                              pointsStrokeColor="#34495e"
                              pointsStrokeWidth={2}
                              pointsVisible={false}
                            >
                              <g>
                                <styled.path
                                  color="#BDC1C6"
                                  d="M 0 269  C
      0
      269
      0
      269
      5
      269
      C
      10
      269
      20
      269
      48.33
      224.5
      C
      76.67
      180
      123.33
      91
      151.67
      46.49
     C
      180
      1.99
      190
      1.99
      195
      1.99
    L 200 1.99 "
                                  opacity={1}
                                  width={1}
                                >
                                  <path
                                    className="sc-htpNat emMQTt"
                                    color="#BDC1C6"
                                    d="M 0 269  C
      0
      269
      0
      269
      5
      269
      C
      10
      269
      20
      269
      48.33
      224.5
      C
      76.67
      180
      123.33
      91
      151.67
      46.49
     C
      180
      1.99
      190
      1.99
      195
      1.99
    L 200 1.99 "
                                    opacity={1}
                                    width={1}
                                  />
                                </styled.path>
                              </g>
                            </Path>
                            <Axis
                              areaVisible={false}
                              axisColor="#34495e"
                              axisOpacity={0.3}
                              axisVisible={false}
                              axisWidth={1}
                              data={
                                Array [
                                  Object {
                                    "x": 0,
                                    "y": 0,
                                  },
                                  Object {
                                    "x": 30,
                                    "y": 0,
                                  },
                                  Object {
                                    "x": 170,
                                    "y": 268,
                                  },
                                  Object {
                                    "x": 200,
                                    "y": 268,
                                  },
                                ]
                              }
                              getX={[Function]}
                              getY={[Function]}
                              gridColor="#34495e"
                              gridOpacity={0.2}
                              gridVisible={false}
                              gridWidth={1}
                              labelsCharacterWidth={10}
                              labelsColor="#bdc3c7"
                              labelsCountY={5}
                              labelsFormatX={[Function]}
                              labelsFormatY={[Function]}
                              labelsHeightX={12}
                              labelsOffsetX={15}
                              labelsOffsetY={15}
                              labelsStepX={2}
                              labelsVisible={false}
                              maxX={200}
                              maxY={270}
                              minX={0}
                              minY={0}
                              pathColor="#BDC1C6"
                              pathOpacity={1}
                              pathSmoothing={0}
                              pathVisible={true}
                              pathWidth={1}
                              pointsColor="#fff"
                              pointsIsHoverOnZone={false}
                              pointsOnHover={[Function]}
                              pointsRadius={4}
                              pointsStrokeColor="#34495e"
                              pointsStrokeWidth={2}
                              pointsVisible={false}
                            />
                            <Points
                              areaVisible={false}
                              axisColor="#34495e"
                              axisOpacity={0.3}
                              axisVisible={false}
                              axisWidth={1}
                              data={
                                Array [
                                  Object {
                                    "x": 0,
                                    "y": 0,
                                  },
                                  Object {
                                    "x": 30,
                                    "y": 0,
                                  },
                                  Object {
                                    "x": 170,
                                    "y": 268,
                                  },
                                  Object {
                                    "x": 200,
                                    "y": 268,
                                  },
                                ]
                              }
                              getX={[Function]}
                              getY={[Function]}
                              gridColor="#34495e"
                              gridOpacity={0.2}
                              gridVisible={false}
                              gridWidth={1}
                              labelsCharacterWidth={10}
                              labelsColor="#bdc3c7"
                              labelsCountY={5}
                              labelsFormatX={[Function]}
                              labelsFormatY={[Function]}
                              labelsHeightX={12}
                              labelsOffsetX={15}
                              labelsOffsetY={15}
                              labelsStepX={2}
                              labelsVisible={false}
                              maxX={200}
                              maxY={270}
                              minX={0}
                              minY={0}
                              pathColor="#BDC1C6"
                              pathOpacity={1}
                              pathSmoothing={0}
                              pathVisible={true}
                              pathWidth={1}
                              pointsColor="#fff"
                              pointsIsHoverOnZone={false}
                              pointsOnHover={[Function]}
                              pointsRadius={4}
                              pointsStrokeColor="#34495e"
                              pointsStrokeWidth={2}
                              pointsVisible={false}
                            />
                            <Labels
                              areaVisible={false}
                              axisColor="#34495e"
                              axisOpacity={0.3}
                              axisVisible={false}
                              axisWidth={1}
                              data={
                                Array [
                                  Object {
                                    "x": 0,
                                    "y": 0,
                                  },
                                  Object {
                                    "x": 30,
                                    "y": 0,
                                  },
                                  Object {
                                    "x": 170,
                                    "y": 268,
                                  },
                                  Object {
                                    "x": 200,
                                    "y": 268,
                                  },
                                ]
                              }
                              getX={[Function]}
                              getY={[Function]}
                              gridColor="#34495e"
                              gridOpacity={0.2}
                              gridVisible={false}
                              gridWidth={1}
                              labelsCharacterWidth={10}
                              labelsColor="#bdc3c7"
                              labelsCountY={5}
                              labelsFormatX={[Function]}
                              labelsFormatY={[Function]}
                              labelsHeightX={12}
                              labelsOffsetX={15}
                              labelsOffsetY={15}
                              labelsStepX={2}
                              labelsVisible={false}
                              maxX={200}
                              maxY={270}
                              minX={0}
                              minY={0}
                              pathColor="#BDC1C6"
                              pathOpacity={1}
                              pathSmoothing={0}
                              pathVisible={true}
                              pathWidth={1}
                              pointsColor="#fff"
                              pointsIsHoverOnZone={false}
                              pointsOnHover={[Function]}
                              pointsRadius={4}
                              pointsStrokeColor="#34495e"
                              pointsStrokeWidth={2}
                              pointsVisible={false}
                            />
                          </g>
                        </svg>
                      </styled.svg>
                    </LineChart>
                  </div>
                </EdgeCanvas>
                <LineageCard
                  addSpacer={false}
                  isTarget={false}
                  key="0"
                  rows={
                    Array [
                      Object {
                        "desc": "This is really cool",
                        "next": true,
                        "title": "Artifact 1",
                      },
                      Object {
                        "desc": "This is also kinda cool",
                        "next": true,
                        "title": "Artifact 2",
                      },
                    ]
                  }
                  setLineageViewTarget={[Function]}
                  title="Notebook"
                  type="artifact"
                >
                  <div
                    className="cardContainer artifact"
                  >
                    <div
                      className="cardTitle"
                    >
                      <h3>
                        Notebook
                      </h3>
                    </div>
                    <div
                      className="cardBody"
                    >
                      <LineageCardRow
                        description="This is really cool"
                        hideRadio={false}
                        isLastRow={false}
                        key="0"
                        leftAffordance={false}
                        rightAffordance={true}
                        setLineageViewTarget={[Function]}
                        title="Artifact 1"
                      >
                        <div
                          className="cardRow "
                        >
                          <div>
                            <input
                              className="form-radio"
                              name=""
                              onClick={[Function]}
                              type="radio"
                              value=""
                            />
                          </div>
                          <footer>
                            <p
                              className="rowTitle"
                            >
                              Artifact 1
                            </p>
                            <p
                              className="rowDesc"
                            >
                              This is really cool
                            </p>
                          </footer>
                          <div
                            className="edgeRight"
                            key="edgeRight"
                          />
                        </div>
                      </LineageCardRow>
                      <LineageCardRow
                        description="This is also kinda cool"
                        hideRadio={false}
                        isLastRow={true}
                        key="1"
                        leftAffordance={false}
                        rightAffordance={true}
                        setLineageViewTarget={[Function]}
                        title="Artifact 2"
                      >
                        <div
                          className="cardRow lastRow"
                        >
                          <div>
                            <input
                              className="form-radio"
                              name=""
                              onClick={[Function]}
                              type="radio"
                              value=""
                            />
                          </div>
                          <footer>
                            <p
                              className="rowTitle"
                            >
                              Artifact 2
                            </p>
                            <p
                              className="rowDesc"
                            >
                              This is also kinda cool
                            </p>
                          </footer>
                          <div
                            className="edgeRight"
                            key="edgeRight"
                          />
                        </div>
                      </LineageCardRow>
                    </div>
                  </div>
                </LineageCard>
                <LineageCard
                  addSpacer={true}
                  isTarget={false}
                  key="1"
                  rows={
                    Array [
                      Object {
                        "next": true,
                        "prev": true,
                        "title": "Artifact w/o desc",
                      },
                      Object {
                        "desc": "Lorem ipsum",
                        "next": true,
                        "title": "Artifact that should have overflowing text",
                      },
                    ]
                  }
                  setLineageViewTarget={[Function]}
                  title="Datasets"
                  type="artifact"
                >
                  <div
                    className="cardContainer artifact addSpacer"
                  >
                    <div
                      className="cardTitle"
                    >
                      <h3>
                        Datasets
                      </h3>
                    </div>
                    <div
                      className="cardBody"
                    >
                      <LineageCardRow
                        hideRadio={false}
                        isLastRow={false}
                        key="0"
                        leftAffordance={true}
                        rightAffordance={true}
                        setLineageViewTarget={[Function]}
                        title="Artifact w/o desc"
                      >
                        <div
                          className="cardRow "
                        >
                          <div>
                            <input
                              className="form-radio"
                              name=""
                              onClick={[Function]}
                              type="radio"
                              value=""
                            />
                          </div>
                          <footer>
                            <p
                              className="rowTitle"
                            >
                              Artifact w/o desc
                            </p>
                            <p
                              className="rowDesc"
                            />
                          </footer>
                          <div
                            className="edgeLeft"
                            key="edgeLeft"
                          />
                          <div
                            className="edgeRight"
                            key="edgeRight"
                          />
                        </div>
                      </LineageCardRow>
                      <LineageCardRow
                        description="Lorem ipsum"
                        hideRadio={false}
                        isLastRow={true}
                        key="1"
                        leftAffordance={false}
                        rightAffordance={true}
                        setLineageViewTarget={[Function]}
                        title="Artifact that should have overflowing text"
                      >
                        <div
                          className="cardRow lastRow"
                        >
                          <div>
                            <input
                              className="form-radio"
                              name=""
                              onClick={[Function]}
                              type="radio"
                              value=""
                            />
                          </div>
                          <footer>
                            <p
                              className="rowTitle"
                            >
                              Artifact that should have overflowing text
                            </p>
                            <p
                              className="rowDesc"
                            >
                              Lorem ipsum
                            </p>
                          </footer>
                          <div
                            className="edgeRight"
                            key="edgeRight"
                          />
                        </div>
                      </LineageCardRow>
                    </div>
                  </div>
                </LineageCard>
              </div>
            </div>
          </LineageCardColumn>
          <LineageCardColumn
            cards={
              Array [
                Object {
                  "elements": Array [
                    Object {
                      "desc": "13,201 Examples",
                      "next": true,
                      "prev": true,
                      "title": "",
                    },
                  ],
                  "title": "Execution",
                },
              ]
            }
            title=""
            type="execution"
          >
            <div
              className="mainColumn execution"
            >
              <div
                className="columnHeader"
              >
<<<<<<< HEAD
                <div
                  className="edgeCanvas"
=======
                <h2 />
              </div>
              <div
                className="columnBody"
              >
                <EdgeCanvas
                  cardArray={
                    Array [
                      1,
                    ]
                  }
                  reverseEdges={false}
                  type="execution"
>>>>>>> 09719c2b
                >
                  <div
                    className="edgeCanvas kWKfgJ"
                    style={
                      Object {
                        "width": "200px",
                      }
                    }
                  >
                    <LineChart
                      areaVisible={false}
                      axisColor="#34495e"
                      axisOpacity={0.3}
                      axisVisible={false}
                      axisWidth={1}
                      data={
                        Array [
                          Object {
                            "x": 0,
                            "y": 0,
                          },
                          Object {
                            "x": 30,
                            "y": 0,
                          },
                          Object {
                            "x": 170,
                            "y": 0,
                          },
                          Object {
                            "x": 200,
                            "y": 0,
                          },
                        ]
                      }
                      getX={[Function]}
                      getY={[Function]}
                      gridColor="#34495e"
                      gridOpacity={0.2}
                      gridVisible={false}
                      gridWidth={1}
                      key="0-0"
                      labelsCharacterWidth={10}
                      labelsColor="#bdc3c7"
                      labelsCountY={5}
                      labelsFormatX={[Function]}
                      labelsFormatY={[Function]}
                      labelsHeightX={12}
                      labelsOffsetX={15}
                      labelsOffsetY={15}
                      labelsStepX={2}
                      labelsVisible={false}
                      pathColor="#BDC1C6"
                      pathOpacity={1}
                      pathSmoothing={0}
                      pathVisible={true}
                      pathWidth={1}
                      pointsColor="#fff"
                      pointsIsHoverOnZone={false}
                      pointsOnHover={[Function]}
                      pointsRadius={4}
                      pointsStrokeColor="#34495e"
                      pointsStrokeWidth={2}
                      pointsVisible={false}
                      viewBoxHeight={1}
                      viewBoxWidth={200}
                    >
                      <styled.svg
                        viewBox="0 0 200 1"
                      >
                        <svg
                          className="sc-gzVnrw kWKfgJ"
                          viewBox="0 0 200 1"
                        >
                          <g
                            transform="translate(0, 0)"
                          >
                            <Grid
                              areaVisible={false}
                              axisColor="#34495e"
                              axisOpacity={0.3}
                              axisVisible={false}
                              axisWidth={1}
                              data={
                                Array [
                                  Object {
                                    "x": 0,
                                    "y": 0,
                                  },
                                  Object {
                                    "x": 30,
                                    "y": 0,
                                  },
                                  Object {
                                    "x": 170,
                                    "y": 0,
                                  },
                                  Object {
                                    "x": 200,
                                    "y": 0,
                                  },
                                ]
                              }
                              getX={[Function]}
                              getY={[Function]}
                              gridColor="#34495e"
                              gridOpacity={0.2}
                              gridVisible={false}
                              gridWidth={1}
                              labelsCharacterWidth={10}
                              labelsColor="#bdc3c7"
                              labelsCountY={5}
                              labelsFormatX={[Function]}
                              labelsFormatY={[Function]}
                              labelsHeightX={12}
                              labelsOffsetX={15}
                              labelsOffsetY={15}
                              labelsStepX={2}
                              labelsVisible={false}
                              maxX={200}
                              maxY={5}
                              minX={0}
                              minY={0}
                              pathColor="#BDC1C6"
                              pathOpacity={1}
                              pathSmoothing={0}
                              pathVisible={true}
                              pathWidth={1}
                              pointsColor="#fff"
                              pointsIsHoverOnZone={false}
                              pointsOnHover={[Function]}
                              pointsRadius={4}
                              pointsStrokeColor="#34495e"
                              pointsStrokeWidth={2}
                              pointsVisible={false}
                            />
                            <Path
                              areaColor="#34495e"
                              areaOpacity={0.5}
                              areaVisible={false}
                              axisColor="#34495e"
                              axisOpacity={0.3}
                              axisVisible={false}
                              axisWidth={1}
                              data={
                                Array [
                                  Object {
                                    "x": 0,
                                    "y": 0,
                                  },
                                  Object {
                                    "x": 30,
                                    "y": 0,
                                  },
                                  Object {
                                    "x": 170,
                                    "y": 0,
                                  },
                                  Object {
                                    "x": 200,
                                    "y": 0,
                                  },
                                ]
                              }
                              getX={[Function]}
                              getY={[Function]}
                              gridColor="#34495e"
                              gridOpacity={0.2}
                              gridVisible={false}
                              gridWidth={1}
                              labelsCharacterWidth={10}
                              labelsColor="#bdc3c7"
                              labelsCountY={5}
                              labelsFormatX={[Function]}
                              labelsFormatY={[Function]}
                              labelsHeightX={12}
                              labelsOffsetX={15}
                              labelsOffsetY={15}
                              labelsStepX={2}
                              labelsVisible={false}
                              maxX={200}
                              maxY={5}
                              minX={0}
                              minY={0}
                              pathColor="#BDC1C6"
                              pathOpacity={1}
                              pathSmoothing={0}
                              pathVisible={true}
                              pathWidth={1}
                              pointsColor="#fff"
                              pointsIsHoverOnZone={false}
                              pointsOnHover={[Function]}
                              pointsRadius={4}
                              pointsStrokeColor="#34495e"
                              pointsStrokeWidth={2}
                              pointsVisible={false}
                            >
                              <g>
                                <styled.path
                                  color="#BDC1C6"
                                  d="M 0 1  C
      0
      1
      0
      1
      5
      1
      C
      10
      1
      20
      1
      48.33
      1
      C
      76.67
      1
      123.33
      1
      151.67
      1
     C
      180
      1
      190
      1
      195
      1
    L 200 1 "
                                  opacity={1}
                                  width={1}
                                >
                                  <path
                                    className="sc-htpNat emMQTt"
                                    color="#BDC1C6"
                                    d="M 0 1  C
      0
      1
      0
      1
      5
      1
      C
      10
      1
      20
      1
      48.33
      1
      C
      76.67
      1
      123.33
      1
      151.67
      1
     C
      180
      1
      190
      1
      195
      1
    L 200 1 "
                                    opacity={1}
                                    width={1}
                                  />
                                </styled.path>
                              </g>
                            </Path>
                            <Axis
                              areaVisible={false}
                              axisColor="#34495e"
                              axisOpacity={0.3}
                              axisVisible={false}
                              axisWidth={1}
                              data={
                                Array [
                                  Object {
                                    "x": 0,
                                    "y": 0,
                                  },
                                  Object {
                                    "x": 30,
                                    "y": 0,
                                  },
                                  Object {
                                    "x": 170,
                                    "y": 0,
                                  },
                                  Object {
                                    "x": 200,
                                    "y": 0,
                                  },
                                ]
                              }
                              getX={[Function]}
                              getY={[Function]}
                              gridColor="#34495e"
                              gridOpacity={0.2}
                              gridVisible={false}
                              gridWidth={1}
                              labelsCharacterWidth={10}
                              labelsColor="#bdc3c7"
                              labelsCountY={5}
                              labelsFormatX={[Function]}
                              labelsFormatY={[Function]}
                              labelsHeightX={12}
                              labelsOffsetX={15}
                              labelsOffsetY={15}
                              labelsStepX={2}
                              labelsVisible={false}
                              maxX={200}
                              maxY={5}
                              minX={0}
                              minY={0}
                              pathColor="#BDC1C6"
                              pathOpacity={1}
                              pathSmoothing={0}
                              pathVisible={true}
                              pathWidth={1}
                              pointsColor="#fff"
                              pointsIsHoverOnZone={false}
                              pointsOnHover={[Function]}
                              pointsRadius={4}
                              pointsStrokeColor="#34495e"
                              pointsStrokeWidth={2}
                              pointsVisible={false}
                            />
                            <Points
                              areaVisible={false}
                              axisColor="#34495e"
                              axisOpacity={0.3}
                              axisVisible={false}
                              axisWidth={1}
                              data={
                                Array [
                                  Object {
                                    "x": 0,
                                    "y": 0,
                                  },
                                  Object {
                                    "x": 30,
                                    "y": 0,
                                  },
                                  Object {
                                    "x": 170,
                                    "y": 0,
                                  },
                                  Object {
                                    "x": 200,
                                    "y": 0,
                                  },
                                ]
                              }
                              getX={[Function]}
                              getY={[Function]}
                              gridColor="#34495e"
                              gridOpacity={0.2}
                              gridVisible={false}
                              gridWidth={1}
                              labelsCharacterWidth={10}
                              labelsColor="#bdc3c7"
                              labelsCountY={5}
                              labelsFormatX={[Function]}
                              labelsFormatY={[Function]}
                              labelsHeightX={12}
                              labelsOffsetX={15}
                              labelsOffsetY={15}
                              labelsStepX={2}
                              labelsVisible={false}
                              maxX={200}
                              maxY={5}
                              minX={0}
                              minY={0}
                              pathColor="#BDC1C6"
                              pathOpacity={1}
                              pathSmoothing={0}
                              pathVisible={true}
                              pathWidth={1}
                              pointsColor="#fff"
                              pointsIsHoverOnZone={false}
                              pointsOnHover={[Function]}
                              pointsRadius={4}
                              pointsStrokeColor="#34495e"
                              pointsStrokeWidth={2}
                              pointsVisible={false}
                            />
                            <Labels
                              areaVisible={false}
                              axisColor="#34495e"
                              axisOpacity={0.3}
                              axisVisible={false}
                              axisWidth={1}
                              data={
                                Array [
                                  Object {
                                    "x": 0,
                                    "y": 0,
                                  },
                                  Object {
                                    "x": 30,
                                    "y": 0,
                                  },
                                  Object {
                                    "x": 170,
                                    "y": 0,
                                  },
                                  Object {
                                    "x": 200,
                                    "y": 0,
                                  },
                                ]
                              }
                              getX={[Function]}
                              getY={[Function]}
                              gridColor="#34495e"
                              gridOpacity={0.2}
                              gridVisible={false}
                              gridWidth={1}
                              labelsCharacterWidth={10}
                              labelsColor="#bdc3c7"
                              labelsCountY={5}
                              labelsFormatX={[Function]}
                              labelsFormatY={[Function]}
                              labelsHeightX={12}
                              labelsOffsetX={15}
                              labelsOffsetY={15}
                              labelsStepX={2}
                              labelsVisible={false}
                              maxX={200}
                              maxY={5}
                              minX={0}
                              minY={0}
                              pathColor="#BDC1C6"
                              pathOpacity={1}
                              pathSmoothing={0}
                              pathVisible={true}
                              pathWidth={1}
                              pointsColor="#fff"
                              pointsIsHoverOnZone={false}
                              pointsOnHover={[Function]}
                              pointsRadius={4}
                              pointsStrokeColor="#34495e"
                              pointsStrokeWidth={2}
                              pointsVisible={false}
                            />
                          </g>
                        </svg>
                      </styled.svg>
                    </LineChart>
                  </div>
                </EdgeCanvas>
                <LineageCard
                  addSpacer={false}
                  isTarget={false}
                  key="0"
                  rows={
                    Array [
                      Object {
                        "desc": "13,201 Examples",
                        "next": true,
                        "prev": true,
                        "title": "",
                      },
                    ]
                  }
                  title="Execution"
                  type="execution"
                >
                  <div
                    className="cardContainer execution"
                  >
                    <div
                      className="cardTitle"
                    >
                      <h3>
                        Execution
                      </h3>
                    </div>
                    <div
                      className="cardBody"
                    >
                      <LineageCardRow
                        description="13,201 Examples"
                        hideRadio={true}
                        isLastRow={true}
                        key="0"
                        leftAffordance={true}
                        rightAffordance={true}
                        title=""
                      >
                        <div
                          className="cardRow lastRow"
                        >
                          <div
                            className="noRadio"
                          />
                          <footer>
                            <p
                              className="rowTitle"
                            />
                            <p
                              className="rowDesc"
                            >
                              13,201 Examples
                            </p>
                          </footer>
                          <div
                            className="edgeLeft"
                            key="edgeLeft"
                          />
                          <div
                            className="edgeRight"
                            key="edgeRight"
                          />
                        </div>
                      </LineageCardRow>
                    </div>
                  </div>
                </LineageCard>
              </div>
            </div>
          </LineageCardColumn>
          <LineageCardColumn
            cards={
              Array [
                Object {
                  "elements": Array [
                    Object {
                      "desc": "13,201 Examples",
                      "next": true,
                      "prev": true,
                      "title": "",
                    },
                  ],
                  "title": "Execution",
                },
              ]
            }
            title="Target"
            type="artifact"
          >
            <div
              className="mainColumn artifact"
            >
              <div
                className="columnHeader"
              >
<<<<<<< HEAD
                <div
                  className="edgeCanvas"
=======
                <h2>
                  Target
                </h2>
              </div>
              <div
                className="columnBody"
              >
                <EdgeCanvas
                  cardArray={
                    Array [
                      1,
                    ]
                  }
                  reverseEdges={false}
                  type="artifact"
>>>>>>> 09719c2b
                >
                  <div
                    className="edgeCanvas kWKfgJ"
                    style={
                      Object {
                        "width": "200px",
                      }
                    }
                  >
                    <LineChart
                      areaVisible={false}
                      axisColor="#34495e"
                      axisOpacity={0.3}
                      axisVisible={false}
                      axisWidth={1}
                      data={
                        Array [
                          Object {
                            "x": 0,
                            "y": 0,
                          },
                          Object {
                            "x": 30,
                            "y": 0,
                          },
                          Object {
                            "x": 170,
                            "y": 0,
                          },
                          Object {
                            "x": 200,
                            "y": 0,
                          },
                        ]
                      }
                      getX={[Function]}
                      getY={[Function]}
                      gridColor="#34495e"
                      gridOpacity={0.2}
                      gridVisible={false}
                      gridWidth={1}
                      key="0-0"
                      labelsCharacterWidth={10}
                      labelsColor="#bdc3c7"
                      labelsCountY={5}
                      labelsFormatX={[Function]}
                      labelsFormatY={[Function]}
                      labelsHeightX={12}
                      labelsOffsetX={15}
                      labelsOffsetY={15}
                      labelsStepX={2}
                      labelsVisible={false}
                      pathColor="#BDC1C6"
                      pathOpacity={1}
                      pathSmoothing={0}
                      pathVisible={true}
                      pathWidth={1}
                      pointsColor="#fff"
                      pointsIsHoverOnZone={false}
                      pointsOnHover={[Function]}
                      pointsRadius={4}
                      pointsStrokeColor="#34495e"
                      pointsStrokeWidth={2}
                      pointsVisible={false}
                      viewBoxHeight={1}
                      viewBoxWidth={200}
                    >
                      <styled.svg
                        viewBox="0 0 200 1"
                      >
                        <svg
                          className="sc-gzVnrw kWKfgJ"
                          viewBox="0 0 200 1"
                        >
                          <g
                            transform="translate(0, 0)"
                          >
                            <Grid
                              areaVisible={false}
                              axisColor="#34495e"
                              axisOpacity={0.3}
                              axisVisible={false}
                              axisWidth={1}
                              data={
                                Array [
                                  Object {
                                    "x": 0,
                                    "y": 0,
                                  },
                                  Object {
                                    "x": 30,
                                    "y": 0,
                                  },
                                  Object {
                                    "x": 170,
                                    "y": 0,
                                  },
                                  Object {
                                    "x": 200,
                                    "y": 0,
                                  },
                                ]
                              }
                              getX={[Function]}
                              getY={[Function]}
                              gridColor="#34495e"
                              gridOpacity={0.2}
                              gridVisible={false}
                              gridWidth={1}
                              labelsCharacterWidth={10}
                              labelsColor="#bdc3c7"
                              labelsCountY={5}
                              labelsFormatX={[Function]}
                              labelsFormatY={[Function]}
                              labelsHeightX={12}
                              labelsOffsetX={15}
                              labelsOffsetY={15}
                              labelsStepX={2}
                              labelsVisible={false}
                              maxX={200}
                              maxY={5}
                              minX={0}
                              minY={0}
                              pathColor="#BDC1C6"
                              pathOpacity={1}
                              pathSmoothing={0}
                              pathVisible={true}
                              pathWidth={1}
                              pointsColor="#fff"
                              pointsIsHoverOnZone={false}
                              pointsOnHover={[Function]}
                              pointsRadius={4}
                              pointsStrokeColor="#34495e"
                              pointsStrokeWidth={2}
                              pointsVisible={false}
                            />
                            <Path
                              areaColor="#34495e"
                              areaOpacity={0.5}
                              areaVisible={false}
                              axisColor="#34495e"
                              axisOpacity={0.3}
                              axisVisible={false}
                              axisWidth={1}
                              data={
                                Array [
                                  Object {
                                    "x": 0,
                                    "y": 0,
                                  },
                                  Object {
                                    "x": 30,
                                    "y": 0,
                                  },
                                  Object {
                                    "x": 170,
                                    "y": 0,
                                  },
                                  Object {
                                    "x": 200,
                                    "y": 0,
                                  },
                                ]
                              }
                              getX={[Function]}
                              getY={[Function]}
                              gridColor="#34495e"
                              gridOpacity={0.2}
                              gridVisible={false}
                              gridWidth={1}
                              labelsCharacterWidth={10}
                              labelsColor="#bdc3c7"
                              labelsCountY={5}
                              labelsFormatX={[Function]}
                              labelsFormatY={[Function]}
                              labelsHeightX={12}
                              labelsOffsetX={15}
                              labelsOffsetY={15}
                              labelsStepX={2}
                              labelsVisible={false}
                              maxX={200}
                              maxY={5}
                              minX={0}
                              minY={0}
                              pathColor="#BDC1C6"
                              pathOpacity={1}
                              pathSmoothing={0}
                              pathVisible={true}
                              pathWidth={1}
                              pointsColor="#fff"
                              pointsIsHoverOnZone={false}
                              pointsOnHover={[Function]}
                              pointsRadius={4}
                              pointsStrokeColor="#34495e"
                              pointsStrokeWidth={2}
                              pointsVisible={false}
                            >
                              <g>
                                <styled.path
                                  color="#BDC1C6"
                                  d="M 0 1  C
      0
      1
      0
      1
      5
      1
      C
      10
      1
      20
      1
      48.33
      1
      C
      76.67
      1
      123.33
      1
      151.67
      1
     C
      180
      1
      190
      1
      195
      1
    L 200 1 "
                                  opacity={1}
                                  width={1}
                                >
                                  <path
                                    className="sc-htpNat emMQTt"
                                    color="#BDC1C6"
                                    d="M 0 1  C
      0
      1
      0
      1
      5
      1
      C
      10
      1
      20
      1
      48.33
      1
      C
      76.67
      1
      123.33
      1
      151.67
      1
     C
      180
      1
      190
      1
      195
      1
    L 200 1 "
                                    opacity={1}
                                    width={1}
                                  />
                                </styled.path>
                              </g>
                            </Path>
                            <Axis
                              areaVisible={false}
                              axisColor="#34495e"
                              axisOpacity={0.3}
                              axisVisible={false}
                              axisWidth={1}
                              data={
                                Array [
                                  Object {
                                    "x": 0,
                                    "y": 0,
                                  },
                                  Object {
                                    "x": 30,
                                    "y": 0,
                                  },
                                  Object {
                                    "x": 170,
                                    "y": 0,
                                  },
                                  Object {
                                    "x": 200,
                                    "y": 0,
                                  },
                                ]
                              }
                              getX={[Function]}
                              getY={[Function]}
                              gridColor="#34495e"
                              gridOpacity={0.2}
                              gridVisible={false}
                              gridWidth={1}
                              labelsCharacterWidth={10}
                              labelsColor="#bdc3c7"
                              labelsCountY={5}
                              labelsFormatX={[Function]}
                              labelsFormatY={[Function]}
                              labelsHeightX={12}
                              labelsOffsetX={15}
                              labelsOffsetY={15}
                              labelsStepX={2}
                              labelsVisible={false}
                              maxX={200}
                              maxY={5}
                              minX={0}
                              minY={0}
                              pathColor="#BDC1C6"
                              pathOpacity={1}
                              pathSmoothing={0}
                              pathVisible={true}
                              pathWidth={1}
                              pointsColor="#fff"
                              pointsIsHoverOnZone={false}
                              pointsOnHover={[Function]}
                              pointsRadius={4}
                              pointsStrokeColor="#34495e"
                              pointsStrokeWidth={2}
                              pointsVisible={false}
                            />
                            <Points
                              areaVisible={false}
                              axisColor="#34495e"
                              axisOpacity={0.3}
                              axisVisible={false}
                              axisWidth={1}
                              data={
                                Array [
                                  Object {
                                    "x": 0,
                                    "y": 0,
                                  },
                                  Object {
                                    "x": 30,
                                    "y": 0,
                                  },
                                  Object {
                                    "x": 170,
                                    "y": 0,
                                  },
                                  Object {
                                    "x": 200,
                                    "y": 0,
                                  },
                                ]
                              }
                              getX={[Function]}
                              getY={[Function]}
                              gridColor="#34495e"
                              gridOpacity={0.2}
                              gridVisible={false}
                              gridWidth={1}
                              labelsCharacterWidth={10}
                              labelsColor="#bdc3c7"
                              labelsCountY={5}
                              labelsFormatX={[Function]}
                              labelsFormatY={[Function]}
                              labelsHeightX={12}
                              labelsOffsetX={15}
                              labelsOffsetY={15}
                              labelsStepX={2}
                              labelsVisible={false}
                              maxX={200}
                              maxY={5}
                              minX={0}
                              minY={0}
                              pathColor="#BDC1C6"
                              pathOpacity={1}
                              pathSmoothing={0}
                              pathVisible={true}
                              pathWidth={1}
                              pointsColor="#fff"
                              pointsIsHoverOnZone={false}
                              pointsOnHover={[Function]}
                              pointsRadius={4}
                              pointsStrokeColor="#34495e"
                              pointsStrokeWidth={2}
                              pointsVisible={false}
                            />
                            <Labels
                              areaVisible={false}
                              axisColor="#34495e"
                              axisOpacity={0.3}
                              axisVisible={false}
                              axisWidth={1}
                              data={
                                Array [
                                  Object {
                                    "x": 0,
                                    "y": 0,
                                  },
                                  Object {
                                    "x": 30,
                                    "y": 0,
                                  },
                                  Object {
                                    "x": 170,
                                    "y": 0,
                                  },
                                  Object {
                                    "x": 200,
                                    "y": 0,
                                  },
                                ]
                              }
                              getX={[Function]}
                              getY={[Function]}
                              gridColor="#34495e"
                              gridOpacity={0.2}
                              gridVisible={false}
                              gridWidth={1}
                              labelsCharacterWidth={10}
                              labelsColor="#bdc3c7"
                              labelsCountY={5}
                              labelsFormatX={[Function]}
                              labelsFormatY={[Function]}
                              labelsHeightX={12}
                              labelsOffsetX={15}
                              labelsOffsetY={15}
                              labelsStepX={2}
                              labelsVisible={false}
                              maxX={200}
                              maxY={5}
                              minX={0}
                              minY={0}
                              pathColor="#BDC1C6"
                              pathOpacity={1}
                              pathSmoothing={0}
                              pathVisible={true}
                              pathWidth={1}
                              pointsColor="#fff"
                              pointsIsHoverOnZone={false}
                              pointsOnHover={[Function]}
                              pointsRadius={4}
                              pointsStrokeColor="#34495e"
                              pointsStrokeWidth={2}
                              pointsVisible={false}
                            />
                          </g>
                        </svg>
                      </styled.svg>
                    </LineChart>
                  </div>
                </EdgeCanvas>
                <LineageCard
                  addSpacer={false}
                  isTarget={true}
                  key="0"
                  rows={
                    Array [
                      Object {
                        "desc": "13,201 Examples",
                        "next": true,
                        "prev": true,
                        "title": "",
                      },
                    ]
                  }
                  title="Execution"
                  type="artifact"
                >
                  <div
                    className="cardContainer artifact target"
                  >
                    <div
                      className="cardTitle"
                    >
                      <h3>
                        Execution
                      </h3>
                    </div>
                    <div
                      className="cardBody"
                    >
                      <LineageCardRow
                        description="13,201 Examples"
                        hideRadio={true}
                        isLastRow={true}
                        key="0"
                        leftAffordance={true}
                        rightAffordance={true}
                        title=""
                      >
                        <div
                          className="cardRow lastRow"
                        >
                          <div
                            className="noRadio"
                          />
                          <footer>
                            <p
                              className="rowTitle"
                            />
                            <p
                              className="rowDesc"
                            >
                              13,201 Examples
                            </p>
                          </footer>
                          <div
                            className="edgeLeft"
                            key="edgeLeft"
                          />
                          <div
                            className="edgeRight"
                            key="edgeRight"
                          />
                        </div>
                      </LineageCardRow>
                    </div>
                  </div>
                </LineageCard>
              </div>
            </div>
          </LineageCardColumn>
          <LineageCardColumn
            cards={
              Array [
                Object {
                  "elements": Array [
                    Object {
                      "desc": "13,201 Examples",
                      "next": true,
                      "prev": true,
                      "title": "",
                    },
                  ],
                  "title": "Execution",
                },
              ]
            }
            title=""
            type="execution"
          >
            <div
              className="mainColumn execution"
            >
              <div
                className="columnHeader"
              >
<<<<<<< HEAD
                <div
                  className="edgeCanvas"
=======
                <h2 />
              </div>
              <div
                className="columnBody"
              >
                <EdgeCanvas
                  cardArray={
                    Array [
                      1,
                    ]
                  }
                  reverseEdges={false}
                  type="execution"
>>>>>>> 09719c2b
                >
                  <div
                    className="edgeCanvas kWKfgJ"
                    style={
                      Object {
                        "width": "200px",
                      }
                    }
                  >
                    <LineChart
                      areaVisible={false}
                      axisColor="#34495e"
                      axisOpacity={0.3}
                      axisVisible={false}
                      axisWidth={1}
                      data={
                        Array [
                          Object {
                            "x": 0,
                            "y": 0,
                          },
                          Object {
                            "x": 30,
                            "y": 0,
                          },
                          Object {
                            "x": 170,
                            "y": 0,
                          },
                          Object {
                            "x": 200,
                            "y": 0,
                          },
                        ]
                      }
                      getX={[Function]}
                      getY={[Function]}
                      gridColor="#34495e"
                      gridOpacity={0.2}
                      gridVisible={false}
                      gridWidth={1}
                      key="0-0"
                      labelsCharacterWidth={10}
                      labelsColor="#bdc3c7"
                      labelsCountY={5}
                      labelsFormatX={[Function]}
                      labelsFormatY={[Function]}
                      labelsHeightX={12}
                      labelsOffsetX={15}
                      labelsOffsetY={15}
                      labelsStepX={2}
                      labelsVisible={false}
                      pathColor="#BDC1C6"
                      pathOpacity={1}
                      pathSmoothing={0}
                      pathVisible={true}
                      pathWidth={1}
                      pointsColor="#fff"
                      pointsIsHoverOnZone={false}
                      pointsOnHover={[Function]}
                      pointsRadius={4}
                      pointsStrokeColor="#34495e"
                      pointsStrokeWidth={2}
                      pointsVisible={false}
                      viewBoxHeight={1}
                      viewBoxWidth={200}
                    >
                      <styled.svg
                        viewBox="0 0 200 1"
                      >
                        <svg
                          className="sc-gzVnrw kWKfgJ"
                          viewBox="0 0 200 1"
                        >
                          <g
                            transform="translate(0, 0)"
                          >
                            <Grid
                              areaVisible={false}
                              axisColor="#34495e"
                              axisOpacity={0.3}
                              axisVisible={false}
                              axisWidth={1}
                              data={
                                Array [
                                  Object {
                                    "x": 0,
                                    "y": 0,
                                  },
                                  Object {
                                    "x": 30,
                                    "y": 0,
                                  },
                                  Object {
                                    "x": 170,
                                    "y": 0,
                                  },
                                  Object {
                                    "x": 200,
                                    "y": 0,
                                  },
                                ]
                              }
                              getX={[Function]}
                              getY={[Function]}
                              gridColor="#34495e"
                              gridOpacity={0.2}
                              gridVisible={false}
                              gridWidth={1}
                              labelsCharacterWidth={10}
                              labelsColor="#bdc3c7"
                              labelsCountY={5}
                              labelsFormatX={[Function]}
                              labelsFormatY={[Function]}
                              labelsHeightX={12}
                              labelsOffsetX={15}
                              labelsOffsetY={15}
                              labelsStepX={2}
                              labelsVisible={false}
                              maxX={200}
                              maxY={5}
                              minX={0}
                              minY={0}
                              pathColor="#BDC1C6"
                              pathOpacity={1}
                              pathSmoothing={0}
                              pathVisible={true}
                              pathWidth={1}
                              pointsColor="#fff"
                              pointsIsHoverOnZone={false}
                              pointsOnHover={[Function]}
                              pointsRadius={4}
                              pointsStrokeColor="#34495e"
                              pointsStrokeWidth={2}
                              pointsVisible={false}
                            />
                            <Path
                              areaColor="#34495e"
                              areaOpacity={0.5}
                              areaVisible={false}
                              axisColor="#34495e"
                              axisOpacity={0.3}
                              axisVisible={false}
                              axisWidth={1}
                              data={
                                Array [
                                  Object {
                                    "x": 0,
                                    "y": 0,
                                  },
                                  Object {
                                    "x": 30,
                                    "y": 0,
                                  },
                                  Object {
                                    "x": 170,
                                    "y": 0,
                                  },
                                  Object {
                                    "x": 200,
                                    "y": 0,
                                  },
                                ]
                              }
                              getX={[Function]}
                              getY={[Function]}
                              gridColor="#34495e"
                              gridOpacity={0.2}
                              gridVisible={false}
                              gridWidth={1}
                              labelsCharacterWidth={10}
                              labelsColor="#bdc3c7"
                              labelsCountY={5}
                              labelsFormatX={[Function]}
                              labelsFormatY={[Function]}
                              labelsHeightX={12}
                              labelsOffsetX={15}
                              labelsOffsetY={15}
                              labelsStepX={2}
                              labelsVisible={false}
                              maxX={200}
                              maxY={5}
                              minX={0}
                              minY={0}
                              pathColor="#BDC1C6"
                              pathOpacity={1}
                              pathSmoothing={0}
                              pathVisible={true}
                              pathWidth={1}
                              pointsColor="#fff"
                              pointsIsHoverOnZone={false}
                              pointsOnHover={[Function]}
                              pointsRadius={4}
                              pointsStrokeColor="#34495e"
                              pointsStrokeWidth={2}
                              pointsVisible={false}
                            >
                              <g>
                                <styled.path
                                  color="#BDC1C6"
                                  d="M 0 1  C
      0
      1
      0
      1
      5
      1
      C
      10
      1
      20
      1
      48.33
      1
      C
      76.67
      1
      123.33
      1
      151.67
      1
     C
      180
      1
      190
      1
      195
      1
    L 200 1 "
                                  opacity={1}
                                  width={1}
                                >
                                  <path
                                    className="sc-htpNat emMQTt"
                                    color="#BDC1C6"
                                    d="M 0 1  C
      0
      1
      0
      1
      5
      1
      C
      10
      1
      20
      1
      48.33
      1
      C
      76.67
      1
      123.33
      1
      151.67
      1
     C
      180
      1
      190
      1
      195
      1
    L 200 1 "
                                    opacity={1}
                                    width={1}
                                  />
                                </styled.path>
                              </g>
                            </Path>
                            <Axis
                              areaVisible={false}
                              axisColor="#34495e"
                              axisOpacity={0.3}
                              axisVisible={false}
                              axisWidth={1}
                              data={
                                Array [
                                  Object {
                                    "x": 0,
                                    "y": 0,
                                  },
                                  Object {
                                    "x": 30,
                                    "y": 0,
                                  },
                                  Object {
                                    "x": 170,
                                    "y": 0,
                                  },
                                  Object {
                                    "x": 200,
                                    "y": 0,
                                  },
                                ]
                              }
                              getX={[Function]}
                              getY={[Function]}
                              gridColor="#34495e"
                              gridOpacity={0.2}
                              gridVisible={false}
                              gridWidth={1}
                              labelsCharacterWidth={10}
                              labelsColor="#bdc3c7"
                              labelsCountY={5}
                              labelsFormatX={[Function]}
                              labelsFormatY={[Function]}
                              labelsHeightX={12}
                              labelsOffsetX={15}
                              labelsOffsetY={15}
                              labelsStepX={2}
                              labelsVisible={false}
                              maxX={200}
                              maxY={5}
                              minX={0}
                              minY={0}
                              pathColor="#BDC1C6"
                              pathOpacity={1}
                              pathSmoothing={0}
                              pathVisible={true}
                              pathWidth={1}
                              pointsColor="#fff"
                              pointsIsHoverOnZone={false}
                              pointsOnHover={[Function]}
                              pointsRadius={4}
                              pointsStrokeColor="#34495e"
                              pointsStrokeWidth={2}
                              pointsVisible={false}
                            />
                            <Points
                              areaVisible={false}
                              axisColor="#34495e"
                              axisOpacity={0.3}
                              axisVisible={false}
                              axisWidth={1}
                              data={
                                Array [
                                  Object {
                                    "x": 0,
                                    "y": 0,
                                  },
                                  Object {
                                    "x": 30,
                                    "y": 0,
                                  },
                                  Object {
                                    "x": 170,
                                    "y": 0,
                                  },
                                  Object {
                                    "x": 200,
                                    "y": 0,
                                  },
                                ]
                              }
                              getX={[Function]}
                              getY={[Function]}
                              gridColor="#34495e"
                              gridOpacity={0.2}
                              gridVisible={false}
                              gridWidth={1}
                              labelsCharacterWidth={10}
                              labelsColor="#bdc3c7"
                              labelsCountY={5}
                              labelsFormatX={[Function]}
                              labelsFormatY={[Function]}
                              labelsHeightX={12}
                              labelsOffsetX={15}
                              labelsOffsetY={15}
                              labelsStepX={2}
                              labelsVisible={false}
                              maxX={200}
                              maxY={5}
                              minX={0}
                              minY={0}
                              pathColor="#BDC1C6"
                              pathOpacity={1}
                              pathSmoothing={0}
                              pathVisible={true}
                              pathWidth={1}
                              pointsColor="#fff"
                              pointsIsHoverOnZone={false}
                              pointsOnHover={[Function]}
                              pointsRadius={4}
                              pointsStrokeColor="#34495e"
                              pointsStrokeWidth={2}
                              pointsVisible={false}
                            />
                            <Labels
                              areaVisible={false}
                              axisColor="#34495e"
                              axisOpacity={0.3}
                              axisVisible={false}
                              axisWidth={1}
                              data={
                                Array [
                                  Object {
                                    "x": 0,
                                    "y": 0,
                                  },
                                  Object {
                                    "x": 30,
                                    "y": 0,
                                  },
                                  Object {
                                    "x": 170,
                                    "y": 0,
                                  },
                                  Object {
                                    "x": 200,
                                    "y": 0,
                                  },
                                ]
                              }
                              getX={[Function]}
                              getY={[Function]}
                              gridColor="#34495e"
                              gridOpacity={0.2}
                              gridVisible={false}
                              gridWidth={1}
                              labelsCharacterWidth={10}
                              labelsColor="#bdc3c7"
                              labelsCountY={5}
                              labelsFormatX={[Function]}
                              labelsFormatY={[Function]}
                              labelsHeightX={12}
                              labelsOffsetX={15}
                              labelsOffsetY={15}
                              labelsStepX={2}
                              labelsVisible={false}
                              maxX={200}
                              maxY={5}
                              minX={0}
                              minY={0}
                              pathColor="#BDC1C6"
                              pathOpacity={1}
                              pathSmoothing={0}
                              pathVisible={true}
                              pathWidth={1}
                              pointsColor="#fff"
                              pointsIsHoverOnZone={false}
                              pointsOnHover={[Function]}
                              pointsRadius={4}
                              pointsStrokeColor="#34495e"
                              pointsStrokeWidth={2}
                              pointsVisible={false}
                            />
                          </g>
                        </svg>
                      </styled.svg>
                    </LineChart>
                  </div>
                </EdgeCanvas>
                <LineageCard
                  addSpacer={false}
                  isTarget={false}
                  key="0"
                  rows={
                    Array [
                      Object {
                        "desc": "13,201 Examples",
                        "next": true,
                        "prev": true,
                        "title": "",
                      },
                    ]
                  }
                  title="Execution"
                  type="execution"
                >
                  <div
                    className="cardContainer execution"
                  >
                    <div
                      className="cardTitle"
                    >
                      <h3>
                        Execution
                      </h3>
                    </div>
                    <div
                      className="cardBody"
                    >
                      <LineageCardRow
                        description="13,201 Examples"
                        hideRadio={true}
                        isLastRow={true}
                        key="0"
                        leftAffordance={true}
                        rightAffordance={true}
                        title=""
                      >
                        <div
                          className="cardRow lastRow"
                        >
                          <div
                            className="noRadio"
                          />
                          <footer>
                            <p
                              className="rowTitle"
                            />
                            <p
                              className="rowDesc"
                            >
                              13,201 Examples
                            </p>
                          </footer>
                          <div
                            className="edgeLeft"
                            key="edgeLeft"
                          />
                          <div
                            className="edgeRight"
                            key="edgeRight"
                          />
                        </div>
                      </LineageCardRow>
                    </div>
                  </div>
                </LineageCard>
              </div>
            </div>
          </LineageCardColumn>
          <LineageCardColumn
            cards={
              Array [
                Object {
                  "elements": Array [
                    Object {
                      "desc": "Maybe does something",
                      "prev": true,
                      "title": "Lol",
                    },
                    Object {
                      "desc": "How fast should I descent the gradient",
                      "next": true,
                      "prev": true,
                      "title": "Skip factor",
                    },
                  ],
                  "title": "Hyperparameters",
                },
                Object {
                  "elements": Array [
                    Object {
                      "desc": "http://foo.bar/x34s",
                      "next": true,
                      "prev": true,
                      "title": "AWS Webserver",
                    },
                    Object {
                      "desc": "Hosted via GCP",
                      "prev": true,
                      "title": "Product API",
                    },
                  ],
                  "title": "Deployments",
                },
              ]
            }
            reverseBindings={true}
            setLineageViewTarget={[Function]}
            title="Output Artifact"
            type="artifact"
          >
            <div
              className="mainColumn artifact"
            >
              <div
                className="columnHeader"
              >
<<<<<<< HEAD
                <div
                  className="edgeCanvas edgeCanvasReverse"
                >
                  <LineChart
                    areaVisible={false}
                    axisColor="#34495e"
                    axisOpacity={0.3}
                    axisVisible={false}
                    axisWidth={1}
                    data={
                      Array [
                        Object {
                          "x": 0,
                          "y": 0,
                        },
                        Object {
                          "x": 30,
                          "y": 0,
                        },
                        Object {
                          "x": 170,
                          "y": 0,
                        },
                        Object {
                          "x": 200,
                          "y": 0,
                        },
                      ]
=======
                <h2>
                  Output Artifact
                </h2>
              </div>
              <div
                className="columnBody"
              >
                <EdgeCanvas
                  cardArray={
                    Array [
                      2,
                      2,
                    ]
                  }
                  reverseEdges={true}
                  type="artifact"
                >
                  <div
                    className="edgeCanvas kWKfgJ reverse"
                    style={
                      Object {
                        "width": "200px",
                      }
>>>>>>> 09719c2b
                    }
                  >
                    <LineChart
                      areaVisible={false}
                      axisColor="#34495e"
                      axisOpacity={0.3}
                      axisVisible={false}
                      axisWidth={1}
                      data={
                        Array [
                          Object {
                            "x": 0,
                            "y": 0,
                          },
                          Object {
                            "x": 30,
                            "y": 0,
                          },
                          Object {
                            "x": 170,
                            "y": 0,
                          },
                          Object {
                            "x": 200,
                            "y": 0,
                          },
                        ]
                      }
                      getX={[Function]}
                      getY={[Function]}
                      gridColor="#34495e"
                      gridOpacity={0.2}
                      gridVisible={false}
                      gridWidth={1}
                      key="0-0"
                      labelsCharacterWidth={10}
                      labelsColor="#bdc3c7"
                      labelsCountY={5}
                      labelsFormatX={[Function]}
                      labelsFormatY={[Function]}
                      labelsHeightX={12}
                      labelsOffsetX={15}
                      labelsOffsetY={15}
                      labelsStepX={2}
                      labelsVisible={false}
                      pathColor="#BDC1C6"
                      pathOpacity={1}
                      pathSmoothing={0}
                      pathVisible={true}
                      pathWidth={1}
                      pointsColor="#fff"
                      pointsIsHoverOnZone={false}
                      pointsOnHover={[Function]}
                      pointsRadius={4}
                      pointsStrokeColor="#34495e"
                      pointsStrokeWidth={2}
                      pointsVisible={false}
                      viewBoxHeight={1}
                      viewBoxWidth={200}
                    >
                      <styled.svg
                        viewBox="0 0 200 1"
                      >
                        <svg
                          className="sc-gzVnrw kWKfgJ"
                          viewBox="0 0 200 1"
                        >
                          <g
                            transform="translate(0, 0)"
                          >
                            <Grid
                              areaVisible={false}
                              axisColor="#34495e"
                              axisOpacity={0.3}
                              axisVisible={false}
                              axisWidth={1}
                              data={
                                Array [
                                  Object {
                                    "x": 0,
                                    "y": 0,
                                  },
                                  Object {
                                    "x": 30,
                                    "y": 0,
                                  },
                                  Object {
                                    "x": 170,
                                    "y": 0,
                                  },
                                  Object {
                                    "x": 200,
                                    "y": 0,
                                  },
                                ]
                              }
                              getX={[Function]}
                              getY={[Function]}
                              gridColor="#34495e"
                              gridOpacity={0.2}
                              gridVisible={false}
                              gridWidth={1}
                              labelsCharacterWidth={10}
                              labelsColor="#bdc3c7"
                              labelsCountY={5}
                              labelsFormatX={[Function]}
                              labelsFormatY={[Function]}
                              labelsHeightX={12}
                              labelsOffsetX={15}
                              labelsOffsetY={15}
                              labelsStepX={2}
                              labelsVisible={false}
                              maxX={200}
                              maxY={5}
                              minX={0}
                              minY={0}
                              pathColor="#BDC1C6"
                              pathOpacity={1}
                              pathSmoothing={0}
                              pathVisible={true}
                              pathWidth={1}
                              pointsColor="#fff"
                              pointsIsHoverOnZone={false}
                              pointsOnHover={[Function]}
                              pointsRadius={4}
                              pointsStrokeColor="#34495e"
                              pointsStrokeWidth={2}
                              pointsVisible={false}
                            />
                            <Path
                              areaColor="#34495e"
                              areaOpacity={0.5}
                              areaVisible={false}
                              axisColor="#34495e"
                              axisOpacity={0.3}
                              axisVisible={false}
                              axisWidth={1}
                              data={
                                Array [
                                  Object {
                                    "x": 0,
                                    "y": 0,
                                  },
                                  Object {
                                    "x": 30,
                                    "y": 0,
                                  },
                                  Object {
                                    "x": 170,
                                    "y": 0,
                                  },
                                  Object {
                                    "x": 200,
                                    "y": 0,
                                  },
                                ]
                              }
                              getX={[Function]}
                              getY={[Function]}
                              gridColor="#34495e"
                              gridOpacity={0.2}
                              gridVisible={false}
                              gridWidth={1}
                              labelsCharacterWidth={10}
                              labelsColor="#bdc3c7"
                              labelsCountY={5}
                              labelsFormatX={[Function]}
                              labelsFormatY={[Function]}
                              labelsHeightX={12}
                              labelsOffsetX={15}
                              labelsOffsetY={15}
                              labelsStepX={2}
                              labelsVisible={false}
                              maxX={200}
                              maxY={5}
                              minX={0}
                              minY={0}
                              pathColor="#BDC1C6"
                              pathOpacity={1}
                              pathSmoothing={0}
                              pathVisible={true}
                              pathWidth={1}
                              pointsColor="#fff"
                              pointsIsHoverOnZone={false}
                              pointsOnHover={[Function]}
                              pointsRadius={4}
                              pointsStrokeColor="#34495e"
                              pointsStrokeWidth={2}
                              pointsVisible={false}
                            >
                              <g>
                                <styled.path
                                  color="#BDC1C6"
                                  d="M 0 1  C
      0
      1
      0
      1
      5
      1
      C
      10
      1
      20
      1
      48.33
      1
      C
      76.67
      1
      123.33
      1
      151.67
      1
     C
      180
      1
      190
      1
      195
      1
    L 200 1 "
                                  opacity={1}
                                  width={1}
                                >
                                  <path
                                    className="sc-htpNat emMQTt"
                                    color="#BDC1C6"
                                    d="M 0 1  C
      0
      1
      0
      1
      5
      1
      C
      10
      1
      20
      1
      48.33
      1
      C
      76.67
      1
      123.33
      1
      151.67
      1
     C
      180
      1
      190
      1
      195
      1
    L 200 1 "
                                    opacity={1}
                                    width={1}
                                  />
                                </styled.path>
                              </g>
                            </Path>
                            <Axis
                              areaVisible={false}
                              axisColor="#34495e"
                              axisOpacity={0.3}
                              axisVisible={false}
                              axisWidth={1}
                              data={
                                Array [
                                  Object {
                                    "x": 0,
                                    "y": 0,
                                  },
                                  Object {
                                    "x": 30,
                                    "y": 0,
                                  },
                                  Object {
                                    "x": 170,
                                    "y": 0,
                                  },
                                  Object {
                                    "x": 200,
                                    "y": 0,
                                  },
                                ]
                              }
                              getX={[Function]}
                              getY={[Function]}
                              gridColor="#34495e"
                              gridOpacity={0.2}
                              gridVisible={false}
                              gridWidth={1}
                              labelsCharacterWidth={10}
                              labelsColor="#bdc3c7"
                              labelsCountY={5}
                              labelsFormatX={[Function]}
                              labelsFormatY={[Function]}
                              labelsHeightX={12}
                              labelsOffsetX={15}
                              labelsOffsetY={15}
                              labelsStepX={2}
                              labelsVisible={false}
                              maxX={200}
                              maxY={5}
                              minX={0}
                              minY={0}
                              pathColor="#BDC1C6"
                              pathOpacity={1}
                              pathSmoothing={0}
                              pathVisible={true}
                              pathWidth={1}
                              pointsColor="#fff"
                              pointsIsHoverOnZone={false}
                              pointsOnHover={[Function]}
                              pointsRadius={4}
                              pointsStrokeColor="#34495e"
                              pointsStrokeWidth={2}
                              pointsVisible={false}
                            />
                            <Points
                              areaVisible={false}
                              axisColor="#34495e"
                              axisOpacity={0.3}
                              axisVisible={false}
                              axisWidth={1}
                              data={
                                Array [
                                  Object {
                                    "x": 0,
                                    "y": 0,
                                  },
                                  Object {
                                    "x": 30,
                                    "y": 0,
                                  },
                                  Object {
                                    "x": 170,
                                    "y": 0,
                                  },
                                  Object {
                                    "x": 200,
                                    "y": 0,
                                  },
                                ]
                              }
                              getX={[Function]}
                              getY={[Function]}
                              gridColor="#34495e"
                              gridOpacity={0.2}
                              gridVisible={false}
                              gridWidth={1}
                              labelsCharacterWidth={10}
                              labelsColor="#bdc3c7"
                              labelsCountY={5}
                              labelsFormatX={[Function]}
                              labelsFormatY={[Function]}
                              labelsHeightX={12}
                              labelsOffsetX={15}
                              labelsOffsetY={15}
                              labelsStepX={2}
                              labelsVisible={false}
                              maxX={200}
                              maxY={5}
                              minX={0}
                              minY={0}
                              pathColor="#BDC1C6"
                              pathOpacity={1}
                              pathSmoothing={0}
                              pathVisible={true}
                              pathWidth={1}
                              pointsColor="#fff"
                              pointsIsHoverOnZone={false}
                              pointsOnHover={[Function]}
                              pointsRadius={4}
                              pointsStrokeColor="#34495e"
                              pointsStrokeWidth={2}
                              pointsVisible={false}
                            />
                            <Labels
                              areaVisible={false}
                              axisColor="#34495e"
                              axisOpacity={0.3}
                              axisVisible={false}
                              axisWidth={1}
                              data={
                                Array [
                                  Object {
                                    "x": 0,
                                    "y": 0,
                                  },
                                  Object {
                                    "x": 30,
                                    "y": 0,
                                  },
                                  Object {
                                    "x": 170,
                                    "y": 0,
                                  },
                                  Object {
                                    "x": 200,
                                    "y": 0,
                                  },
                                ]
                              }
                              getX={[Function]}
                              getY={[Function]}
                              gridColor="#34495e"
                              gridOpacity={0.2}
                              gridVisible={false}
                              gridWidth={1}
                              labelsCharacterWidth={10}
                              labelsColor="#bdc3c7"
                              labelsCountY={5}
                              labelsFormatX={[Function]}
                              labelsFormatY={[Function]}
                              labelsHeightX={12}
                              labelsOffsetX={15}
                              labelsOffsetY={15}
                              labelsStepX={2}
                              labelsVisible={false}
                              maxX={200}
                              maxY={5}
                              minX={0}
                              minY={0}
                              pathColor="#BDC1C6"
                              pathOpacity={1}
                              pathSmoothing={0}
                              pathVisible={true}
                              pathWidth={1}
                              pointsColor="#fff"
                              pointsIsHoverOnZone={false}
                              pointsOnHover={[Function]}
                              pointsRadius={4}
                              pointsStrokeColor="#34495e"
                              pointsStrokeWidth={2}
                              pointsVisible={false}
                            />
                          </g>
                        </svg>
                      </styled.svg>
                    </LineChart>
                    <LineChart
                      areaVisible={false}
                      axisColor="#34495e"
                      axisOpacity={0.3}
                      axisVisible={false}
                      axisWidth={1}
                      data={
                        Array [
                          Object {
                            "x": 0,
                            "y": 67,
                          },
                          Object {
                            "x": 30,
                            "y": 67,
                          },
                          Object {
                            "x": 170,
                            "y": 0,
                          },
                          Object {
                            "x": 200,
                            "y": 0,
                          },
                        ]
                      }
                      getX={[Function]}
                      getY={[Function]}
                      gridColor="#34495e"
                      gridOpacity={0.2}
                      gridVisible={false}
                      gridWidth={1}
                      key="0-1"
                      labelsCharacterWidth={10}
                      labelsColor="#bdc3c7"
                      labelsCountY={5}
                      labelsFormatX={[Function]}
                      labelsFormatY={[Function]}
                      labelsHeightX={12}
                      labelsOffsetX={15}
                      labelsOffsetY={15}
                      labelsStepX={2}
                      labelsVisible={false}
                      pathColor="#BDC1C6"
                      pathOpacity={1}
                      pathSmoothing={0}
                      pathVisible={true}
                      pathWidth={1}
                      pointsColor="#fff"
                      pointsIsHoverOnZone={false}
                      pointsOnHover={[Function]}
                      pointsRadius={4}
                      pointsStrokeColor="#34495e"
                      pointsStrokeWidth={2}
                      pointsVisible={false}
                      viewBoxHeight={68}
                      viewBoxWidth={200}
                    >
                      <styled.svg
                        viewBox="0 0 200 68"
                      >
                        <svg
                          className="sc-gzVnrw kWKfgJ"
                          viewBox="0 0 200 68"
                        >
                          <g
                            transform="translate(0, 0)"
                          >
                            <Grid
                              areaVisible={false}
                              axisColor="#34495e"
                              axisOpacity={0.3}
                              axisVisible={false}
                              axisWidth={1}
                              data={
                                Array [
                                  Object {
                                    "x": 0,
                                    "y": 67,
                                  },
                                  Object {
                                    "x": 30,
                                    "y": 67,
                                  },
                                  Object {
                                    "x": 170,
                                    "y": 0,
                                  },
                                  Object {
                                    "x": 200,
                                    "y": 0,
                                  },
                                ]
                              }
                              getX={[Function]}
                              getY={[Function]}
                              gridColor="#34495e"
                              gridOpacity={0.2}
                              gridVisible={false}
                              gridWidth={1}
                              labelsCharacterWidth={10}
                              labelsColor="#bdc3c7"
                              labelsCountY={5}
                              labelsFormatX={[Function]}
                              labelsFormatY={[Function]}
                              labelsHeightX={12}
                              labelsOffsetX={15}
                              labelsOffsetY={15}
                              labelsStepX={2}
                              labelsVisible={false}
                              maxX={200}
                              maxY={70}
                              minX={0}
                              minY={0}
                              pathColor="#BDC1C6"
                              pathOpacity={1}
                              pathSmoothing={0}
                              pathVisible={true}
                              pathWidth={1}
                              pointsColor="#fff"
                              pointsIsHoverOnZone={false}
                              pointsOnHover={[Function]}
                              pointsRadius={4}
                              pointsStrokeColor="#34495e"
                              pointsStrokeWidth={2}
                              pointsVisible={false}
                            />
                            <Path
                              areaColor="#34495e"
                              areaOpacity={0.5}
                              areaVisible={false}
                              axisColor="#34495e"
                              axisOpacity={0.3}
                              axisVisible={false}
                              axisWidth={1}
                              data={
                                Array [
                                  Object {
                                    "x": 0,
                                    "y": 67,
                                  },
                                  Object {
                                    "x": 30,
                                    "y": 67,
                                  },
                                  Object {
                                    "x": 170,
                                    "y": 0,
                                  },
                                  Object {
                                    "x": 200,
                                    "y": 0,
                                  },
                                ]
                              }
                              getX={[Function]}
                              getY={[Function]}
                              gridColor="#34495e"
                              gridOpacity={0.2}
                              gridVisible={false}
                              gridWidth={1}
                              labelsCharacterWidth={10}
                              labelsColor="#bdc3c7"
                              labelsCountY={5}
                              labelsFormatX={[Function]}
                              labelsFormatY={[Function]}
                              labelsHeightX={12}
                              labelsOffsetX={15}
                              labelsOffsetY={15}
                              labelsStepX={2}
                              labelsVisible={false}
                              maxX={200}
                              maxY={70}
                              minX={0}
                              minY={0}
                              pathColor="#BDC1C6"
                              pathOpacity={1}
                              pathSmoothing={0}
                              pathVisible={true}
                              pathWidth={1}
                              pointsColor="#fff"
                              pointsIsHoverOnZone={false}
                              pointsOnHover={[Function]}
                              pointsRadius={4}
                              pointsStrokeColor="#34495e"
                              pointsStrokeWidth={2}
                              pointsVisible={false}
                            >
                              <g>
                                <styled.path
                                  color="#BDC1C6"
                                  d="M 0 2.91  C
      0
      2.91
      0
      2.91
      5
      2.91
      C
      10
      2.91
      20
      2.91
      48.33
      13.76
      C
      76.67
      24.61
      123.33
      46.3
      151.67
      57.15
     C
      180
      68
      190
      68
      195
      68
    L 200 68 "
                                  opacity={1}
                                  width={1}
                                >
                                  <path
                                    className="sc-htpNat emMQTt"
                                    color="#BDC1C6"
                                    d="M 0 2.91  C
      0
      2.91
      0
      2.91
      5
      2.91
      C
      10
      2.91
      20
      2.91
      48.33
      13.76
      C
      76.67
      24.61
      123.33
      46.3
      151.67
      57.15
     C
      180
      68
      190
      68
      195
      68
    L 200 68 "
                                    opacity={1}
                                    width={1}
                                  />
                                </styled.path>
                              </g>
                            </Path>
                            <Axis
                              areaVisible={false}
                              axisColor="#34495e"
                              axisOpacity={0.3}
                              axisVisible={false}
                              axisWidth={1}
                              data={
                                Array [
                                  Object {
                                    "x": 0,
                                    "y": 67,
                                  },
                                  Object {
                                    "x": 30,
                                    "y": 67,
                                  },
                                  Object {
                                    "x": 170,
                                    "y": 0,
                                  },
                                  Object {
                                    "x": 200,
                                    "y": 0,
                                  },
                                ]
                              }
                              getX={[Function]}
                              getY={[Function]}
                              gridColor="#34495e"
                              gridOpacity={0.2}
                              gridVisible={false}
                              gridWidth={1}
                              labelsCharacterWidth={10}
                              labelsColor="#bdc3c7"
                              labelsCountY={5}
                              labelsFormatX={[Function]}
                              labelsFormatY={[Function]}
                              labelsHeightX={12}
                              labelsOffsetX={15}
                              labelsOffsetY={15}
                              labelsStepX={2}
                              labelsVisible={false}
                              maxX={200}
                              maxY={70}
                              minX={0}
                              minY={0}
                              pathColor="#BDC1C6"
                              pathOpacity={1}
                              pathSmoothing={0}
                              pathVisible={true}
                              pathWidth={1}
                              pointsColor="#fff"
                              pointsIsHoverOnZone={false}
                              pointsOnHover={[Function]}
                              pointsRadius={4}
                              pointsStrokeColor="#34495e"
                              pointsStrokeWidth={2}
                              pointsVisible={false}
                            />
                            <Points
                              areaVisible={false}
                              axisColor="#34495e"
                              axisOpacity={0.3}
                              axisVisible={false}
                              axisWidth={1}
                              data={
                                Array [
                                  Object {
                                    "x": 0,
                                    "y": 67,
                                  },
                                  Object {
                                    "x": 30,
                                    "y": 67,
                                  },
                                  Object {
                                    "x": 170,
                                    "y": 0,
                                  },
                                  Object {
                                    "x": 200,
                                    "y": 0,
                                  },
                                ]
                              }
                              getX={[Function]}
                              getY={[Function]}
                              gridColor="#34495e"
                              gridOpacity={0.2}
                              gridVisible={false}
                              gridWidth={1}
                              labelsCharacterWidth={10}
                              labelsColor="#bdc3c7"
                              labelsCountY={5}
                              labelsFormatX={[Function]}
                              labelsFormatY={[Function]}
                              labelsHeightX={12}
                              labelsOffsetX={15}
                              labelsOffsetY={15}
                              labelsStepX={2}
                              labelsVisible={false}
                              maxX={200}
                              maxY={70}
                              minX={0}
                              minY={0}
                              pathColor="#BDC1C6"
                              pathOpacity={1}
                              pathSmoothing={0}
                              pathVisible={true}
                              pathWidth={1}
                              pointsColor="#fff"
                              pointsIsHoverOnZone={false}
                              pointsOnHover={[Function]}
                              pointsRadius={4}
                              pointsStrokeColor="#34495e"
                              pointsStrokeWidth={2}
                              pointsVisible={false}
                            />
                            <Labels
                              areaVisible={false}
                              axisColor="#34495e"
                              axisOpacity={0.3}
                              axisVisible={false}
                              axisWidth={1}
                              data={
                                Array [
                                  Object {
                                    "x": 0,
                                    "y": 67,
                                  },
                                  Object {
                                    "x": 30,
                                    "y": 67,
                                  },
                                  Object {
                                    "x": 170,
                                    "y": 0,
                                  },
                                  Object {
                                    "x": 200,
                                    "y": 0,
                                  },
                                ]
                              }
                              getX={[Function]}
                              getY={[Function]}
                              gridColor="#34495e"
                              gridOpacity={0.2}
                              gridVisible={false}
                              gridWidth={1}
                              labelsCharacterWidth={10}
                              labelsColor="#bdc3c7"
                              labelsCountY={5}
                              labelsFormatX={[Function]}
                              labelsFormatY={[Function]}
                              labelsHeightX={12}
                              labelsOffsetX={15}
                              labelsOffsetY={15}
                              labelsStepX={2}
                              labelsVisible={false}
                              maxX={200}
                              maxY={70}
                              minX={0}
                              minY={0}
                              pathColor="#BDC1C6"
                              pathOpacity={1}
                              pathSmoothing={0}
                              pathVisible={true}
                              pathWidth={1}
                              pointsColor="#fff"
                              pointsIsHoverOnZone={false}
                              pointsOnHover={[Function]}
                              pointsRadius={4}
                              pointsStrokeColor="#34495e"
                              pointsStrokeWidth={2}
                              pointsVisible={false}
                            />
                          </g>
                        </svg>
                      </styled.svg>
                    </LineChart>
                    <LineChart
                      areaVisible={false}
                      axisColor="#34495e"
                      axisOpacity={0.3}
                      axisVisible={false}
                      axisWidth={1}
                      data={
                        Array [
                          Object {
                            "x": 0,
                            "y": 201,
                          },
                          Object {
                            "x": 30,
                            "y": 201,
                          },
                          Object {
                            "x": 170,
                            "y": 0,
                          },
                          Object {
                            "x": 200,
                            "y": 0,
                          },
                        ]
                      }
                      getX={[Function]}
                      getY={[Function]}
                      gridColor="#34495e"
                      gridOpacity={0.2}
                      gridVisible={false}
                      gridWidth={1}
                      key="1-0"
                      labelsCharacterWidth={10}
                      labelsColor="#bdc3c7"
                      labelsCountY={5}
                      labelsFormatX={[Function]}
                      labelsFormatY={[Function]}
                      labelsHeightX={12}
                      labelsOffsetX={15}
                      labelsOffsetY={15}
                      labelsStepX={2}
                      labelsVisible={false}
                      pathColor="#BDC1C6"
                      pathOpacity={1}
                      pathSmoothing={0}
                      pathVisible={true}
                      pathWidth={1}
                      pointsColor="#fff"
                      pointsIsHoverOnZone={false}
                      pointsOnHover={[Function]}
                      pointsRadius={4}
                      pointsStrokeColor="#34495e"
                      pointsStrokeWidth={2}
                      pointsVisible={false}
                      viewBoxHeight={202}
                      viewBoxWidth={200}
                    >
                      <styled.svg
                        viewBox="0 0 200 202"
                      >
                        <svg
                          className="sc-gzVnrw kWKfgJ"
                          viewBox="0 0 200 202"
                        >
                          <g
                            transform="translate(0, 0)"
                          >
                            <Grid
                              areaVisible={false}
                              axisColor="#34495e"
                              axisOpacity={0.3}
                              axisVisible={false}
                              axisWidth={1}
                              data={
                                Array [
                                  Object {
                                    "x": 0,
                                    "y": 201,
                                  },
                                  Object {
                                    "x": 30,
                                    "y": 201,
                                  },
                                  Object {
                                    "x": 170,
                                    "y": 0,
                                  },
                                  Object {
                                    "x": 200,
                                    "y": 0,
                                  },
                                ]
                              }
                              getX={[Function]}
                              getY={[Function]}
                              gridColor="#34495e"
                              gridOpacity={0.2}
                              gridVisible={false}
                              gridWidth={1}
                              labelsCharacterWidth={10}
                              labelsColor="#bdc3c7"
                              labelsCountY={5}
                              labelsFormatX={[Function]}
                              labelsFormatY={[Function]}
                              labelsHeightX={12}
                              labelsOffsetX={15}
                              labelsOffsetY={15}
                              labelsStepX={2}
                              labelsVisible={false}
                              maxX={200}
                              maxY={205}
                              minX={0}
                              minY={0}
                              pathColor="#BDC1C6"
                              pathOpacity={1}
                              pathSmoothing={0}
                              pathVisible={true}
                              pathWidth={1}
                              pointsColor="#fff"
                              pointsIsHoverOnZone={false}
                              pointsOnHover={[Function]}
                              pointsRadius={4}
                              pointsStrokeColor="#34495e"
                              pointsStrokeWidth={2}
                              pointsVisible={false}
                            />
                            <Path
                              areaColor="#34495e"
                              areaOpacity={0.5}
                              areaVisible={false}
                              axisColor="#34495e"
                              axisOpacity={0.3}
                              axisVisible={false}
                              axisWidth={1}
                              data={
                                Array [
                                  Object {
                                    "x": 0,
                                    "y": 201,
                                  },
                                  Object {
                                    "x": 30,
                                    "y": 201,
                                  },
                                  Object {
                                    "x": 170,
                                    "y": 0,
                                  },
                                  Object {
                                    "x": 200,
                                    "y": 0,
                                  },
                                ]
                              }
                              getX={[Function]}
                              getY={[Function]}
                              gridColor="#34495e"
                              gridOpacity={0.2}
                              gridVisible={false}
                              gridWidth={1}
                              labelsCharacterWidth={10}
                              labelsColor="#bdc3c7"
                              labelsCountY={5}
                              labelsFormatX={[Function]}
                              labelsFormatY={[Function]}
                              labelsHeightX={12}
                              labelsOffsetX={15}
                              labelsOffsetY={15}
                              labelsStepX={2}
                              labelsVisible={false}
                              maxX={200}
                              maxY={205}
                              minX={0}
                              minY={0}
                              pathColor="#BDC1C6"
                              pathOpacity={1}
                              pathSmoothing={0}
                              pathVisible={true}
                              pathWidth={1}
                              pointsColor="#fff"
                              pointsIsHoverOnZone={false}
                              pointsOnHover={[Function]}
                              pointsRadius={4}
                              pointsStrokeColor="#34495e"
                              pointsStrokeWidth={2}
                              pointsVisible={false}
                            >
                              <g>
                                <styled.path
                                  color="#BDC1C6"
                                  d="M 0 3.94  C
      0
      3.94
      0
      3.94
      5
      3.94
      C
      10
      3.94
      20
      3.94
      48.33
      36.95
      C
      76.67
      69.96
      123.33
      135.98
      151.67
      168.99
     C
      180
      202
      190
      202
      195
      202
    L 200 202 "
                                  opacity={1}
                                  width={1}
                                >
                                  <path
                                    className="sc-htpNat emMQTt"
                                    color="#BDC1C6"
                                    d="M 0 3.94  C
      0
      3.94
      0
      3.94
      5
      3.94
      C
      10
      3.94
      20
      3.94
      48.33
      36.95
      C
      76.67
      69.96
      123.33
      135.98
      151.67
      168.99
     C
      180
      202
      190
      202
      195
      202
    L 200 202 "
                                    opacity={1}
                                    width={1}
                                  />
                                </styled.path>
                              </g>
                            </Path>
                            <Axis
                              areaVisible={false}
                              axisColor="#34495e"
                              axisOpacity={0.3}
                              axisVisible={false}
                              axisWidth={1}
                              data={
                                Array [
                                  Object {
                                    "x": 0,
                                    "y": 201,
                                  },
                                  Object {
                                    "x": 30,
                                    "y": 201,
                                  },
                                  Object {
                                    "x": 170,
                                    "y": 0,
                                  },
                                  Object {
                                    "x": 200,
                                    "y": 0,
                                  },
                                ]
                              }
                              getX={[Function]}
                              getY={[Function]}
                              gridColor="#34495e"
                              gridOpacity={0.2}
                              gridVisible={false}
                              gridWidth={1}
                              labelsCharacterWidth={10}
                              labelsColor="#bdc3c7"
                              labelsCountY={5}
                              labelsFormatX={[Function]}
                              labelsFormatY={[Function]}
                              labelsHeightX={12}
                              labelsOffsetX={15}
                              labelsOffsetY={15}
                              labelsStepX={2}
                              labelsVisible={false}
                              maxX={200}
                              maxY={205}
                              minX={0}
                              minY={0}
                              pathColor="#BDC1C6"
                              pathOpacity={1}
                              pathSmoothing={0}
                              pathVisible={true}
                              pathWidth={1}
                              pointsColor="#fff"
                              pointsIsHoverOnZone={false}
                              pointsOnHover={[Function]}
                              pointsRadius={4}
                              pointsStrokeColor="#34495e"
                              pointsStrokeWidth={2}
                              pointsVisible={false}
                            />
                            <Points
                              areaVisible={false}
                              axisColor="#34495e"
                              axisOpacity={0.3}
                              axisVisible={false}
                              axisWidth={1}
                              data={
                                Array [
                                  Object {
                                    "x": 0,
                                    "y": 201,
                                  },
                                  Object {
                                    "x": 30,
                                    "y": 201,
                                  },
                                  Object {
                                    "x": 170,
                                    "y": 0,
                                  },
                                  Object {
                                    "x": 200,
                                    "y": 0,
                                  },
                                ]
                              }
                              getX={[Function]}
                              getY={[Function]}
                              gridColor="#34495e"
                              gridOpacity={0.2}
                              gridVisible={false}
                              gridWidth={1}
                              labelsCharacterWidth={10}
                              labelsColor="#bdc3c7"
                              labelsCountY={5}
                              labelsFormatX={[Function]}
                              labelsFormatY={[Function]}
                              labelsHeightX={12}
                              labelsOffsetX={15}
                              labelsOffsetY={15}
                              labelsStepX={2}
                              labelsVisible={false}
                              maxX={200}
                              maxY={205}
                              minX={0}
                              minY={0}
                              pathColor="#BDC1C6"
                              pathOpacity={1}
                              pathSmoothing={0}
                              pathVisible={true}
                              pathWidth={1}
                              pointsColor="#fff"
                              pointsIsHoverOnZone={false}
                              pointsOnHover={[Function]}
                              pointsRadius={4}
                              pointsStrokeColor="#34495e"
                              pointsStrokeWidth={2}
                              pointsVisible={false}
                            />
                            <Labels
                              areaVisible={false}
                              axisColor="#34495e"
                              axisOpacity={0.3}
                              axisVisible={false}
                              axisWidth={1}
                              data={
                                Array [
                                  Object {
                                    "x": 0,
                                    "y": 201,
                                  },
                                  Object {
                                    "x": 30,
                                    "y": 201,
                                  },
                                  Object {
                                    "x": 170,
                                    "y": 0,
                                  },
                                  Object {
                                    "x": 200,
                                    "y": 0,
                                  },
                                ]
                              }
                              getX={[Function]}
                              getY={[Function]}
                              gridColor="#34495e"
                              gridOpacity={0.2}
                              gridVisible={false}
                              gridWidth={1}
                              labelsCharacterWidth={10}
                              labelsColor="#bdc3c7"
                              labelsCountY={5}
                              labelsFormatX={[Function]}
                              labelsFormatY={[Function]}
                              labelsHeightX={12}
                              labelsOffsetX={15}
                              labelsOffsetY={15}
                              labelsStepX={2}
                              labelsVisible={false}
                              maxX={200}
                              maxY={205}
                              minX={0}
                              minY={0}
                              pathColor="#BDC1C6"
                              pathOpacity={1}
                              pathSmoothing={0}
                              pathVisible={true}
                              pathWidth={1}
                              pointsColor="#fff"
                              pointsIsHoverOnZone={false}
                              pointsOnHover={[Function]}
                              pointsRadius={4}
                              pointsStrokeColor="#34495e"
                              pointsStrokeWidth={2}
                              pointsVisible={false}
                            />
                          </g>
                        </svg>
                      </styled.svg>
                    </LineChart>
                    <LineChart
                      areaVisible={false}
                      axisColor="#34495e"
                      axisOpacity={0.3}
                      axisVisible={false}
                      axisWidth={1}
                      data={
                        Array [
                          Object {
                            "x": 0,
                            "y": 268,
                          },
                          Object {
                            "x": 30,
                            "y": 268,
                          },
                          Object {
                            "x": 170,
                            "y": 0,
                          },
                          Object {
                            "x": 200,
                            "y": 0,
                          },
                        ]
                      }
                      getX={[Function]}
                      getY={[Function]}
                      gridColor="#34495e"
                      gridOpacity={0.2}
                      gridVisible={false}
                      gridWidth={1}
                      key="1-1"
                      labelsCharacterWidth={10}
                      labelsColor="#bdc3c7"
                      labelsCountY={5}
                      labelsFormatX={[Function]}
                      labelsFormatY={[Function]}
                      labelsHeightX={12}
                      labelsOffsetX={15}
                      labelsOffsetY={15}
                      labelsStepX={2}
                      labelsVisible={false}
                      pathColor="#BDC1C6"
                      pathOpacity={1}
                      pathSmoothing={0}
                      pathVisible={true}
                      pathWidth={1}
                      pointsColor="#fff"
                      pointsIsHoverOnZone={false}
                      pointsOnHover={[Function]}
                      pointsRadius={4}
                      pointsStrokeColor="#34495e"
                      pointsStrokeWidth={2}
                      pointsVisible={false}
                      viewBoxHeight={269}
                      viewBoxWidth={200}
                    >
                      <styled.svg
                        viewBox="0 0 200 269"
                      >
                        <svg
                          className="sc-gzVnrw kWKfgJ"
                          viewBox="0 0 200 269"
                        >
                          <g
                            transform="translate(0, 0)"
                          >
                            <Grid
                              areaVisible={false}
                              axisColor="#34495e"
                              axisOpacity={0.3}
                              axisVisible={false}
                              axisWidth={1}
                              data={
                                Array [
                                  Object {
                                    "x": 0,
                                    "y": 268,
                                  },
                                  Object {
                                    "x": 30,
                                    "y": 268,
                                  },
                                  Object {
                                    "x": 170,
                                    "y": 0,
                                  },
                                  Object {
                                    "x": 200,
                                    "y": 0,
                                  },
                                ]
                              }
                              getX={[Function]}
                              getY={[Function]}
                              gridColor="#34495e"
                              gridOpacity={0.2}
                              gridVisible={false}
                              gridWidth={1}
                              labelsCharacterWidth={10}
                              labelsColor="#bdc3c7"
                              labelsCountY={5}
                              labelsFormatX={[Function]}
                              labelsFormatY={[Function]}
                              labelsHeightX={12}
                              labelsOffsetX={15}
                              labelsOffsetY={15}
                              labelsStepX={2}
                              labelsVisible={false}
                              maxX={200}
                              maxY={270}
                              minX={0}
                              minY={0}
                              pathColor="#BDC1C6"
                              pathOpacity={1}
                              pathSmoothing={0}
                              pathVisible={true}
                              pathWidth={1}
                              pointsColor="#fff"
                              pointsIsHoverOnZone={false}
                              pointsOnHover={[Function]}
                              pointsRadius={4}
                              pointsStrokeColor="#34495e"
                              pointsStrokeWidth={2}
                              pointsVisible={false}
                            />
                            <Path
                              areaColor="#34495e"
                              areaOpacity={0.5}
                              areaVisible={false}
                              axisColor="#34495e"
                              axisOpacity={0.3}
                              axisVisible={false}
                              axisWidth={1}
                              data={
                                Array [
                                  Object {
                                    "x": 0,
                                    "y": 268,
                                  },
                                  Object {
                                    "x": 30,
                                    "y": 268,
                                  },
                                  Object {
                                    "x": 170,
                                    "y": 0,
                                  },
                                  Object {
                                    "x": 200,
                                    "y": 0,
                                  },
                                ]
                              }
                              getX={[Function]}
                              getY={[Function]}
                              gridColor="#34495e"
                              gridOpacity={0.2}
                              gridVisible={false}
                              gridWidth={1}
                              labelsCharacterWidth={10}
                              labelsColor="#bdc3c7"
                              labelsCountY={5}
                              labelsFormatX={[Function]}
                              labelsFormatY={[Function]}
                              labelsHeightX={12}
                              labelsOffsetX={15}
                              labelsOffsetY={15}
                              labelsStepX={2}
                              labelsVisible={false}
                              maxX={200}
                              maxY={270}
                              minX={0}
                              minY={0}
                              pathColor="#BDC1C6"
                              pathOpacity={1}
                              pathSmoothing={0}
                              pathVisible={true}
                              pathWidth={1}
                              pointsColor="#fff"
                              pointsIsHoverOnZone={false}
                              pointsOnHover={[Function]}
                              pointsRadius={4}
                              pointsStrokeColor="#34495e"
                              pointsStrokeWidth={2}
                              pointsVisible={false}
                            >
                              <g>
                                <styled.path
                                  color="#BDC1C6"
                                  d="M 0 1.99  C
      0
      1.99
      0
      1.99
      5
      1.99
      C
      10
      1.99
      20
      1.99
      48.33
      46.49
      C
      76.67
      91
      123.33
      180
      151.67
      224.5
     C
      180
      269
      190
      269
      195
      269
    L 200 269 "
                                  opacity={1}
                                  width={1}
                                >
                                  <path
                                    className="sc-htpNat emMQTt"
                                    color="#BDC1C6"
                                    d="M 0 1.99  C
      0
      1.99
      0
      1.99
      5
      1.99
      C
      10
      1.99
      20
      1.99
      48.33
      46.49
      C
      76.67
      91
      123.33
      180
      151.67
      224.5
     C
      180
      269
      190
      269
      195
      269
    L 200 269 "
                                    opacity={1}
                                    width={1}
                                  />
                                </styled.path>
                              </g>
                            </Path>
                            <Axis
                              areaVisible={false}
                              axisColor="#34495e"
                              axisOpacity={0.3}
                              axisVisible={false}
                              axisWidth={1}
                              data={
                                Array [
                                  Object {
                                    "x": 0,
                                    "y": 268,
                                  },
                                  Object {
                                    "x": 30,
                                    "y": 268,
                                  },
                                  Object {
                                    "x": 170,
                                    "y": 0,
                                  },
                                  Object {
                                    "x": 200,
                                    "y": 0,
                                  },
                                ]
                              }
                              getX={[Function]}
                              getY={[Function]}
                              gridColor="#34495e"
                              gridOpacity={0.2}
                              gridVisible={false}
                              gridWidth={1}
                              labelsCharacterWidth={10}
                              labelsColor="#bdc3c7"
                              labelsCountY={5}
                              labelsFormatX={[Function]}
                              labelsFormatY={[Function]}
                              labelsHeightX={12}
                              labelsOffsetX={15}
                              labelsOffsetY={15}
                              labelsStepX={2}
                              labelsVisible={false}
                              maxX={200}
                              maxY={270}
                              minX={0}
                              minY={0}
                              pathColor="#BDC1C6"
                              pathOpacity={1}
                              pathSmoothing={0}
                              pathVisible={true}
                              pathWidth={1}
                              pointsColor="#fff"
                              pointsIsHoverOnZone={false}
                              pointsOnHover={[Function]}
                              pointsRadius={4}
                              pointsStrokeColor="#34495e"
                              pointsStrokeWidth={2}
                              pointsVisible={false}
                            />
                            <Points
                              areaVisible={false}
                              axisColor="#34495e"
                              axisOpacity={0.3}
                              axisVisible={false}
                              axisWidth={1}
                              data={
                                Array [
                                  Object {
                                    "x": 0,
                                    "y": 268,
                                  },
                                  Object {
                                    "x": 30,
                                    "y": 268,
                                  },
                                  Object {
                                    "x": 170,
                                    "y": 0,
                                  },
                                  Object {
                                    "x": 200,
                                    "y": 0,
                                  },
                                ]
                              }
                              getX={[Function]}
                              getY={[Function]}
                              gridColor="#34495e"
                              gridOpacity={0.2}
                              gridVisible={false}
                              gridWidth={1}
                              labelsCharacterWidth={10}
                              labelsColor="#bdc3c7"
                              labelsCountY={5}
                              labelsFormatX={[Function]}
                              labelsFormatY={[Function]}
                              labelsHeightX={12}
                              labelsOffsetX={15}
                              labelsOffsetY={15}
                              labelsStepX={2}
                              labelsVisible={false}
                              maxX={200}
                              maxY={270}
                              minX={0}
                              minY={0}
                              pathColor="#BDC1C6"
                              pathOpacity={1}
                              pathSmoothing={0}
                              pathVisible={true}
                              pathWidth={1}
                              pointsColor="#fff"
                              pointsIsHoverOnZone={false}
                              pointsOnHover={[Function]}
                              pointsRadius={4}
                              pointsStrokeColor="#34495e"
                              pointsStrokeWidth={2}
                              pointsVisible={false}
                            />
                            <Labels
                              areaVisible={false}
                              axisColor="#34495e"
                              axisOpacity={0.3}
                              axisVisible={false}
                              axisWidth={1}
                              data={
                                Array [
                                  Object {
                                    "x": 0,
                                    "y": 268,
                                  },
                                  Object {
                                    "x": 30,
                                    "y": 268,
                                  },
                                  Object {
                                    "x": 170,
                                    "y": 0,
                                  },
                                  Object {
                                    "x": 200,
                                    "y": 0,
                                  },
                                ]
                              }
                              getX={[Function]}
                              getY={[Function]}
                              gridColor="#34495e"
                              gridOpacity={0.2}
                              gridVisible={false}
                              gridWidth={1}
                              labelsCharacterWidth={10}
                              labelsColor="#bdc3c7"
                              labelsCountY={5}
                              labelsFormatX={[Function]}
                              labelsFormatY={[Function]}
                              labelsHeightX={12}
                              labelsOffsetX={15}
                              labelsOffsetY={15}
                              labelsStepX={2}
                              labelsVisible={false}
                              maxX={200}
                              maxY={270}
                              minX={0}
                              minY={0}
                              pathColor="#BDC1C6"
                              pathOpacity={1}
                              pathSmoothing={0}
                              pathVisible={true}
                              pathWidth={1}
                              pointsColor="#fff"
                              pointsIsHoverOnZone={false}
                              pointsOnHover={[Function]}
                              pointsRadius={4}
                              pointsStrokeColor="#34495e"
                              pointsStrokeWidth={2}
                              pointsVisible={false}
                            />
                          </g>
                        </svg>
                      </styled.svg>
                    </LineChart>
                  </div>
                </EdgeCanvas>
                <LineageCard
                  addSpacer={false}
                  isTarget={false}
                  key="0"
                  rows={
                    Array [
                      Object {
                        "desc": "Maybe does something",
                        "prev": true,
                        "title": "Lol",
                      },
                      Object {
                        "desc": "How fast should I descent the gradient",
                        "next": true,
                        "prev": true,
                        "title": "Skip factor",
                      },
                    ]
                  }
                  setLineageViewTarget={[Function]}
                  title="Hyperparameters"
                  type="artifact"
                >
                  <div
                    className="cardContainer artifact"
                  >
                    <div
                      className="cardTitle"
                    >
                      <h3>
                        Hyperparameters
                      </h3>
                    </div>
                    <div
                      className="cardBody"
                    >
                      <LineageCardRow
                        description="Maybe does something"
                        hideRadio={false}
                        isLastRow={false}
                        key="0"
                        leftAffordance={true}
                        rightAffordance={false}
                        setLineageViewTarget={[Function]}
                        title="Lol"
                      >
                        <div
                          className="cardRow "
                        >
                          <div>
                            <input
                              className="form-radio"
                              name=""
                              onClick={[Function]}
                              type="radio"
                              value=""
                            />
                          </div>
                          <footer>
                            <p
                              className="rowTitle"
                            >
                              Lol
                            </p>
                            <p
                              className="rowDesc"
                            >
                              Maybe does something
                            </p>
                          </footer>
                          <div
                            className="edgeLeft"
                            key="edgeLeft"
                          />
                        </div>
                      </LineageCardRow>
                      <LineageCardRow
                        description="How fast should I descent the gradient"
                        hideRadio={false}
                        isLastRow={true}
                        key="1"
                        leftAffordance={true}
                        rightAffordance={true}
                        setLineageViewTarget={[Function]}
                        title="Skip factor"
                      >
                        <div
                          className="cardRow lastRow"
                        >
                          <div>
                            <input
                              className="form-radio"
                              name=""
                              onClick={[Function]}
                              type="radio"
                              value=""
                            />
                          </div>
                          <footer>
                            <p
                              className="rowTitle"
                            >
                              Skip factor
                            </p>
                            <p
                              className="rowDesc"
                            >
                              How fast should I descent the gradient
                            </p>
                          </footer>
                          <div
                            className="edgeLeft"
                            key="edgeLeft"
                          />
                          <div
                            className="edgeRight"
                            key="edgeRight"
                          />
                        </div>
                      </LineageCardRow>
                    </div>
                  </div>
                </LineageCard>
                <LineageCard
                  addSpacer={true}
                  isTarget={false}
                  key="1"
                  rows={
                    Array [
                      Object {
                        "desc": "http://foo.bar/x34s",
                        "next": true,
                        "prev": true,
                        "title": "AWS Webserver",
                      },
                      Object {
                        "desc": "Hosted via GCP",
                        "prev": true,
                        "title": "Product API",
                      },
                    ]
                  }
                  setLineageViewTarget={[Function]}
                  title="Deployments"
                  type="artifact"
                >
                  <div
                    className="cardContainer artifact addSpacer"
                  >
                    <div
                      className="cardTitle"
                    >
                      <h3>
                        Deployments
                      </h3>
                    </div>
                    <div
                      className="cardBody"
                    >
                      <LineageCardRow
                        description="http://foo.bar/x34s"
                        hideRadio={false}
                        isLastRow={false}
                        key="0"
                        leftAffordance={true}
                        rightAffordance={true}
                        setLineageViewTarget={[Function]}
                        title="AWS Webserver"
                      >
                        <div
                          className="cardRow "
                        >
                          <div>
                            <input
                              className="form-radio"
                              name=""
                              onClick={[Function]}
                              type="radio"
                              value=""
                            />
                          </div>
                          <footer>
                            <p
                              className="rowTitle"
                            >
                              AWS Webserver
                            </p>
                            <p
                              className="rowDesc"
                            >
                              http://foo.bar/x34s
                            </p>
                          </footer>
                          <div
                            className="edgeLeft"
                            key="edgeLeft"
                          />
                          <div
                            className="edgeRight"
                            key="edgeRight"
                          />
                        </div>
                      </LineageCardRow>
                      <LineageCardRow
                        description="Hosted via GCP"
                        hideRadio={false}
                        isLastRow={true}
                        key="1"
                        leftAffordance={true}
                        rightAffordance={false}
                        setLineageViewTarget={[Function]}
                        title="Product API"
                      >
                        <div
                          className="cardRow lastRow"
                        >
                          <div>
                            <input
                              className="form-radio"
                              name=""
                              onClick={[Function]}
                              type="radio"
                              value=""
                            />
                          </div>
                          <footer>
                            <p
                              className="rowTitle"
                            >
                              Product API
                            </p>
                            <p
                              className="rowDesc"
                            >
                              Hosted via GCP
                            </p>
                          </footer>
                          <div
                            className="edgeLeft"
                            key="edgeLeft"
                          />
                        </div>
                      </LineageCardRow>
                    </div>
                  </div>
                </LineageCard>
              </div>
            </div>
          </LineageCardColumn>
        </div>
      </div>
    </LineageView>
  </div>
</ArtifactDetails>
`;

exports[`ArtifactDetails Renders the Overview tab for an artifact 1`] = `
<ArtifactDetails
  history={
    Object {
      "push": [MockFunction],
    }
  }
  location={Object {}}
  match={
    Object {
      "params": Object {
        "artifactType": "kubeflow.org/alpha/model",
        "id": "1",
      },
    }
  }
  toolbarProps={
    Object {
      "actions": Array [],
      "breadcrumbs": Array [
        Object {
          "displayName": "Artifacts",
          "href": "/artifacts",
        },
      ],
      "pageTitle": "Model 1 details",
    }
  }
  updateBanner={[MockFunction]}
  updateDialog={[MockFunction]}
  updateSnackbar={[MockFunction]}
  updateToolbar={
    [MockFunction] {
      "calls": Array [
        Array [
          Object {
            "actions": Array [],
            "breadcrumbs": Array [
              Object {
                "displayName": "Artifacts",
                "href": "/artifacts",
              },
            ],
            "pageTitle": "Model 1 details",
          },
        ],
        Array [
          Object {
            "pageTitle": "test model (version: v1)",
          },
        ],
      ],
      "results": Array [
        Object {
          "type": "return",
          "value": undefined,
        },
        Object {
          "type": "return",
          "value": undefined,
        },
      ],
    }
  }
>
  <div
    className="page"
  >
    <div
      className=""
    >
      <MD2Tabs
        onSwitch={[Function]}
        selectedTab={0}
        tabs={
          Array [
            "Overview",
            "Lineage Explorer",
          ]
        }
      >
        <div
          className="tabs"
        >
          <div
            className="indicator"
          />
          <_default
            units={10}
          >
            <span
              style={
                Object {
                  "display": "inline-block",
                  "minWidth": 10,
                  "width": 10,
                }
              }
            />
          </_default>
          <WithStyles(Button)
            className="button active"
            key="0"
            onClick={[Function]}
          >
            <Button
              className="button active"
              classes={
                Object {
                  "colorInherit": "MuiButton-colorInherit-98",
                  "contained": "MuiButton-contained-88",
                  "containedPrimary": "MuiButton-containedPrimary-89",
                  "containedSecondary": "MuiButton-containedSecondary-90",
                  "disabled": "MuiButton-disabled-97",
                  "extendedFab": "MuiButton-extendedFab-95",
                  "fab": "MuiButton-fab-94",
                  "flat": "MuiButton-flat-82",
                  "flatPrimary": "MuiButton-flatPrimary-83",
                  "flatSecondary": "MuiButton-flatSecondary-84",
                  "focusVisible": "MuiButton-focusVisible-96",
                  "fullWidth": "MuiButton-fullWidth-102",
                  "label": "MuiButton-label-78",
                  "mini": "MuiButton-mini-99",
                  "outlined": "MuiButton-outlined-85",
                  "outlinedPrimary": "MuiButton-outlinedPrimary-86",
                  "outlinedSecondary": "MuiButton-outlinedSecondary-87",
                  "raised": "MuiButton-raised-91",
                  "raisedPrimary": "MuiButton-raisedPrimary-92",
                  "raisedSecondary": "MuiButton-raisedSecondary-93",
                  "root": "MuiButton-root-77",
                  "sizeLarge": "MuiButton-sizeLarge-101",
                  "sizeSmall": "MuiButton-sizeSmall-100",
                  "text": "MuiButton-text-79",
                  "textPrimary": "MuiButton-textPrimary-80",
                  "textSecondary": "MuiButton-textSecondary-81",
                }
              }
              color="default"
              component="button"
              disableFocusRipple={false}
              disabled={false}
              fullWidth={false}
              mini={false}
              onClick={[Function]}
              size="medium"
              type="button"
              variant="text"
            >
              <WithStyles(ButtonBase)
                className="MuiButton-root-77 MuiButton-text-79 MuiButton-flat-82 button active"
                component="button"
                disabled={false}
                focusRipple={true}
                focusVisibleClassName="MuiButton-focusVisible-96"
                onClick={[Function]}
                type="button"
              >
                <ButtonBase
                  centerRipple={false}
                  className="MuiButton-root-77 MuiButton-text-79 MuiButton-flat-82 button active"
                  classes={
                    Object {
                      "disabled": "MuiButtonBase-disabled-104",
                      "focusVisible": "MuiButtonBase-focusVisible-105",
                      "root": "MuiButtonBase-root-103",
                    }
                  }
                  component="button"
                  disableRipple={false}
                  disableTouchRipple={false}
                  disabled={false}
                  focusRipple={true}
                  focusVisibleClassName="MuiButton-focusVisible-96"
                  onClick={[Function]}
                  tabIndex="0"
                  type="button"
                >
                  <button
                    className="MuiButtonBase-root-103 MuiButton-root-77 MuiButton-text-79 MuiButton-flat-82 button active"
                    disabled={false}
                    onBlur={[Function]}
                    onClick={[Function]}
                    onContextMenu={[Function]}
                    onFocus={[Function]}
                    onKeyDown={[Function]}
                    onKeyUp={[Function]}
                    onMouseDown={[Function]}
                    onMouseLeave={[Function]}
                    onMouseUp={[Function]}
                    onTouchEnd={[Function]}
                    onTouchMove={[Function]}
                    onTouchStart={[Function]}
                    tabIndex="0"
                    type="button"
                  >
                    <span
                      className="MuiButton-label-78"
                    >
                      <span>
                        Overview
                      </span>
                    </span>
                    <NoSsr
                      defer={false}
                      fallback={null}
                    >
                      <WithStyles(TouchRipple)
                        center={false}
                        innerRef={[Function]}
                      >
                        <TouchRipple
                          center={false}
                          classes={
                            Object {
                              "child": "MuiTouchRipple-child-110",
                              "childLeaving": "MuiTouchRipple-childLeaving-111",
                              "childPulsate": "MuiTouchRipple-childPulsate-112",
                              "ripple": "MuiTouchRipple-ripple-107",
                              "ripplePulsate": "MuiTouchRipple-ripplePulsate-109",
                              "rippleVisible": "MuiTouchRipple-rippleVisible-108",
                              "root": "MuiTouchRipple-root-106",
                            }
                          }
                        >
                          <TransitionGroup
                            childFactory={[Function]}
                            className="MuiTouchRipple-root-106"
                            component="span"
                            enter={true}
                            exit={true}
                          >
                            <span
                              className="MuiTouchRipple-root-106"
                            />
                          </TransitionGroup>
                        </TouchRipple>
                      </WithStyles(TouchRipple)>
                    </NoSsr>
                  </button>
                </ButtonBase>
              </WithStyles(ButtonBase)>
            </Button>
          </WithStyles(Button)>
          <WithStyles(Button)
            className="button"
            key="1"
            onClick={[Function]}
          >
            <Button
              className="button"
              classes={
                Object {
                  "colorInherit": "MuiButton-colorInherit-98",
                  "contained": "MuiButton-contained-88",
                  "containedPrimary": "MuiButton-containedPrimary-89",
                  "containedSecondary": "MuiButton-containedSecondary-90",
                  "disabled": "MuiButton-disabled-97",
                  "extendedFab": "MuiButton-extendedFab-95",
                  "fab": "MuiButton-fab-94",
                  "flat": "MuiButton-flat-82",
                  "flatPrimary": "MuiButton-flatPrimary-83",
                  "flatSecondary": "MuiButton-flatSecondary-84",
                  "focusVisible": "MuiButton-focusVisible-96",
                  "fullWidth": "MuiButton-fullWidth-102",
                  "label": "MuiButton-label-78",
                  "mini": "MuiButton-mini-99",
                  "outlined": "MuiButton-outlined-85",
                  "outlinedPrimary": "MuiButton-outlinedPrimary-86",
                  "outlinedSecondary": "MuiButton-outlinedSecondary-87",
                  "raised": "MuiButton-raised-91",
                  "raisedPrimary": "MuiButton-raisedPrimary-92",
                  "raisedSecondary": "MuiButton-raisedSecondary-93",
                  "root": "MuiButton-root-77",
                  "sizeLarge": "MuiButton-sizeLarge-101",
                  "sizeSmall": "MuiButton-sizeSmall-100",
                  "text": "MuiButton-text-79",
                  "textPrimary": "MuiButton-textPrimary-80",
                  "textSecondary": "MuiButton-textSecondary-81",
                }
              }
              color="default"
              component="button"
              disableFocusRipple={false}
              disabled={false}
              fullWidth={false}
              mini={false}
              onClick={[Function]}
              size="medium"
              type="button"
              variant="text"
            >
              <WithStyles(ButtonBase)
                className="MuiButton-root-77 MuiButton-text-79 MuiButton-flat-82 button"
                component="button"
                disabled={false}
                focusRipple={true}
                focusVisibleClassName="MuiButton-focusVisible-96"
                onClick={[Function]}
                type="button"
              >
                <ButtonBase
                  centerRipple={false}
                  className="MuiButton-root-77 MuiButton-text-79 MuiButton-flat-82 button"
                  classes={
                    Object {
                      "disabled": "MuiButtonBase-disabled-104",
                      "focusVisible": "MuiButtonBase-focusVisible-105",
                      "root": "MuiButtonBase-root-103",
                    }
                  }
                  component="button"
                  disableRipple={false}
                  disableTouchRipple={false}
                  disabled={false}
                  focusRipple={true}
                  focusVisibleClassName="MuiButton-focusVisible-96"
                  onClick={[Function]}
                  tabIndex="0"
                  type="button"
                >
                  <button
                    className="MuiButtonBase-root-103 MuiButton-root-77 MuiButton-text-79 MuiButton-flat-82 button"
                    disabled={false}
                    onBlur={[Function]}
                    onClick={[Function]}
                    onContextMenu={[Function]}
                    onFocus={[Function]}
                    onKeyDown={[Function]}
                    onKeyUp={[Function]}
                    onMouseDown={[Function]}
                    onMouseLeave={[Function]}
                    onMouseUp={[Function]}
                    onTouchEnd={[Function]}
                    onTouchMove={[Function]}
                    onTouchStart={[Function]}
                    tabIndex="0"
                    type="button"
                  >
                    <span
                      className="MuiButton-label-78"
                    >
                      <span>
                        Lineage Explorer
                      </span>
                    </span>
                    <NoSsr
                      defer={false}
                      fallback={null}
                    >
                      <WithStyles(TouchRipple)
                        center={false}
                        innerRef={[Function]}
                      >
                        <TouchRipple
                          center={false}
                          classes={
                            Object {
                              "child": "MuiTouchRipple-child-110",
                              "childLeaving": "MuiTouchRipple-childLeaving-111",
                              "childPulsate": "MuiTouchRipple-childPulsate-112",
                              "ripple": "MuiTouchRipple-ripple-107",
                              "ripplePulsate": "MuiTouchRipple-ripplePulsate-109",
                              "rippleVisible": "MuiTouchRipple-rippleVisible-108",
                              "root": "MuiTouchRipple-root-106",
                            }
                          }
                        >
                          <TransitionGroup
                            childFactory={[Function]}
                            className="MuiTouchRipple-root-106"
                            component="span"
                            enter={true}
                            exit={true}
                          >
                            <span
                              className="MuiTouchRipple-root-106"
                            />
                          </TransitionGroup>
                        </TouchRipple>
                      </WithStyles(TouchRipple)>
                    </NoSsr>
                  </button>
                </ButtonBase>
              </WithStyles(ButtonBase)>
            </Button>
          </WithStyles(Button)>
        </div>
      </MD2Tabs>
    </div>
    <div
      className=""
    >
      <ResourceInfo
        resource={
          Object {
            "array": Array [
              1,
              1,
              "gs://my-bucket/mnist",
              Array [
                Array [
                  "__ALL_META__",
                  Array [
                    undefined,
                    undefined,
                    "{\\"hyperparameters\\": {\\"early_stop\\": true, \\"layers\\": [10, 3, 1], \\"learning_rate\\": 0.5}, \\"model_type\\": \\"neural network\\", \\"training_framework\\": {\\"name\\": \\"tensorflow\\", \\"version\\": \\"v1.0\\"}}",
                  ],
                ],
                Array [
                  "create_time",
                  Array [
                    undefined,
                    undefined,
                    "2019-06-12T01:21:48.259263Z",
                  ],
                ],
                Array [
                  "description",
                  Array [
                    undefined,
                    undefined,
                    "A really great model",
                  ],
                ],
                Array [
                  "name",
                  Array [
                    undefined,
                    undefined,
                    "test model",
                  ],
                ],
                Array [
                  "version",
                  Array [
                    undefined,
                    undefined,
                    "v1",
                  ],
                ],
              ],
              Array [
                Array [
                  "__kf_run__",
                  Array [
                    undefined,
                    undefined,
                    "1",
                  ],
                ],
                Array [
                  "__kf_workspace__",
                  Array [
                    undefined,
                    undefined,
                    "workspace-1",
                  ],
                ],
              ],
            ],
            "arrayIndexOffset_": -1,
            "convertedPrimitiveFields_": Object {},
            "messageId_": undefined,
            "pivot_": 1.7976931348623157e+308,
            "wrappers_": Object {
              "4": Object {
                "arrClean": true,
                "arr_": Array [
                  Array [
                    "__ALL_META__",
                    Array [
                      undefined,
                      undefined,
                      "{\\"hyperparameters\\": {\\"early_stop\\": true, \\"layers\\": [10, 3, 1], \\"learning_rate\\": 0.5}, \\"model_type\\": \\"neural network\\", \\"training_framework\\": {\\"name\\": \\"tensorflow\\", \\"version\\": \\"v1.0\\"}}",
                    ],
                  ],
                  Array [
                    "create_time",
                    Array [
                      undefined,
                      undefined,
                      "2019-06-12T01:21:48.259263Z",
                    ],
                  ],
                  Array [
                    "description",
                    Array [
                      undefined,
                      undefined,
                      "A really great model",
                    ],
                  ],
                  Array [
                    "name",
                    Array [
                      undefined,
                      undefined,
                      "test model",
                    ],
                  ],
                  Array [
                    "version",
                    Array [
                      undefined,
                      undefined,
                      "v1",
                    ],
                  ],
                ],
                "map_": Object {
                  "__ALL_META__": Object {
                    "key": "__ALL_META__",
                    "value": Array [
                      undefined,
                      undefined,
                      "{\\"hyperparameters\\": {\\"early_stop\\": true, \\"layers\\": [10, 3, 1], \\"learning_rate\\": 0.5}, \\"model_type\\": \\"neural network\\", \\"training_framework\\": {\\"name\\": \\"tensorflow\\", \\"version\\": \\"v1.0\\"}}",
                    ],
                    "valueWrapper": Object {
                      "array": Array [
                        undefined,
                        undefined,
                        "{\\"hyperparameters\\": {\\"early_stop\\": true, \\"layers\\": [10, 3, 1], \\"learning_rate\\": 0.5}, \\"model_type\\": \\"neural network\\", \\"training_framework\\": {\\"name\\": \\"tensorflow\\", \\"version\\": \\"v1.0\\"}}",
                      ],
                      "arrayIndexOffset_": -1,
                      "convertedPrimitiveFields_": Object {},
                      "messageId_": undefined,
                      "pivot_": 1.7976931348623157e+308,
                      "wrappers_": null,
                    },
                  },
                  "create_time": Object {
                    "key": "create_time",
                    "value": Array [
                      undefined,
                      undefined,
                      "2019-06-12T01:21:48.259263Z",
                    ],
                    "valueWrapper": Object {
                      "array": Array [
                        undefined,
                        undefined,
                        "2019-06-12T01:21:48.259263Z",
                      ],
                      "arrayIndexOffset_": -1,
                      "convertedPrimitiveFields_": Object {},
                      "messageId_": undefined,
                      "pivot_": 1.7976931348623157e+308,
                      "wrappers_": null,
                    },
                  },
                  "description": Object {
                    "key": "description",
                    "value": Array [
                      undefined,
                      undefined,
                      "A really great model",
                    ],
                    "valueWrapper": Object {
                      "array": Array [
                        undefined,
                        undefined,
                        "A really great model",
                      ],
                      "arrayIndexOffset_": -1,
                      "convertedPrimitiveFields_": Object {},
                      "messageId_": undefined,
                      "pivot_": 1.7976931348623157e+308,
                      "wrappers_": null,
                    },
                  },
                  "name": Object {
                    "key": "name",
                    "value": Array [
                      undefined,
                      undefined,
                      "test model",
                    ],
                    "valueWrapper": Object {
                      "array": Array [
                        undefined,
                        undefined,
                        "test model",
                      ],
                      "arrayIndexOffset_": -1,
                      "convertedPrimitiveFields_": Object {},
                      "messageId_": undefined,
                      "pivot_": 1.7976931348623157e+308,
                      "wrappers_": null,
                    },
                  },
                  "version": Object {
                    "key": "version",
                    "value": Array [
                      undefined,
                      undefined,
                      "v1",
                    ],
                    "valueWrapper": Object {
                      "array": Array [
                        undefined,
                        undefined,
                        "v1",
                      ],
                      "arrayIndexOffset_": -1,
                      "convertedPrimitiveFields_": Object {},
                      "messageId_": undefined,
                      "pivot_": 1.7976931348623157e+308,
                      "wrappers_": null,
                    },
                  },
                },
                "valueCtor_": [Function],
              },
              "5": Object {
                "arrClean": true,
                "arr_": Array [
                  Array [
                    "__kf_run__",
                    Array [
                      undefined,
                      undefined,
                      "1",
                    ],
                  ],
                  Array [
                    "__kf_workspace__",
                    Array [
                      undefined,
                      undefined,
                      "workspace-1",
                    ],
                  ],
                ],
                "map_": Object {
                  "__kf_run__": Object {
                    "key": "__kf_run__",
                    "value": Array [
                      undefined,
                      undefined,
                      "1",
                    ],
                    "valueWrapper": Object {
                      "array": Array [
                        undefined,
                        undefined,
                        "1",
                      ],
                      "arrayIndexOffset_": -1,
                      "convertedPrimitiveFields_": Object {},
                      "messageId_": undefined,
                      "pivot_": 1.7976931348623157e+308,
                      "wrappers_": null,
                    },
                  },
                  "__kf_workspace__": Object {
                    "key": "__kf_workspace__",
                    "value": Array [
                      undefined,
                      undefined,
                      "workspace-1",
                    ],
                    "valueWrapper": Object {
                      "array": Array [
                        undefined,
                        undefined,
                        "workspace-1",
                      ],
                      "arrayIndexOffset_": -1,
                      "convertedPrimitiveFields_": Object {},
                      "messageId_": undefined,
                      "pivot_": 1.7976931348623157e+308,
                      "wrappers_": null,
                    },
                  },
                },
                "valueCtor_": [Function],
              },
            },
          }
        }
        typeName="Model"
      >
        <section>
          <h1
            className="header"
          >
            Type: 
            Model
          </h1>
          <h2
            className="header2"
          >
            Properties
          </h2>
          <dl
            className="resourceInfo"
          >
            <div
              className="field"
              key="create_time"
            >
              <dt
                className="term"
              >
                create_time
              </dt>
              <dd
                className="value"
              >
                2019-06-12T01:21:48.259263Z
              </dd>
            </div>
            <div
              className="field"
              key="description"
            >
              <dt
                className="term"
              >
                description
              </dt>
              <dd
                className="value"
              >
                A really great model
              </dd>
            </div>
            <div
              className="field"
              key="name"
            >
              <dt
                className="term"
              >
                name
              </dt>
              <dd
                className="value"
              >
                test model
              </dd>
            </div>
            <div
              className="field"
              key="version"
            >
              <dt
                className="term"
              >
                version
              </dt>
              <dd
                className="value"
              >
                v1
              </dd>
            </div>
          </dl>
          <h2
            className="header2"
          >
            Custom Properties
          </h2>
          <dl
            className="resourceInfo"
          >
            <div
              className="field"
              key="__kf_run__"
            >
              <dt
                className="term"
              >
                __kf_run__
              </dt>
              <dd
                className="value"
              >
                1
              </dd>
            </div>
            <div
              className="field"
              key="__kf_workspace__"
            >
              <dt
                className="term"
              >
                __kf_workspace__
              </dt>
              <dd
                className="value"
              >
                workspace-1
              </dd>
            </div>
          </dl>
        </section>
      </ResourceInfo>
    </div>
  </div>
</ArtifactDetails>
`;

exports[`ArtifactDetails Renders with a Model Artifact and updates the page title 1`] = `
<ArtifactDetails
  history={
    Object {
      "push": [MockFunction],
    }
  }
  location={Object {}}
  match={
    Object {
      "params": Object {
        "artifactType": "kubeflow.org/alpha/model",
        "id": "1",
      },
    }
  }
  toolbarProps={
    Object {
      "actions": Array [],
      "breadcrumbs": Array [
        Object {
          "displayName": "Artifacts",
          "href": "/artifacts",
        },
      ],
      "pageTitle": "Model 1 details",
    }
  }
  updateBanner={[MockFunction]}
  updateDialog={[MockFunction]}
  updateSnackbar={[MockFunction]}
  updateToolbar={
    [MockFunction] {
      "calls": Array [
        Array [
          Object {
            "actions": Array [],
            "breadcrumbs": Array [
              Object {
                "displayName": "Artifacts",
                "href": "/artifacts",
              },
            ],
            "pageTitle": "Model 1 details",
          },
        ],
        Array [
          Object {
            "pageTitle": "test model (version: v1)",
          },
        ],
      ],
      "results": Array [
        Object {
          "type": "return",
          "value": undefined,
        },
        Object {
          "type": "return",
          "value": undefined,
        },
      ],
    }
  }
>
  <div
    className="page"
  >
    <div
      className=""
    >
      <MD2Tabs
        onSwitch={[Function]}
        selectedTab={0}
        tabs={
          Array [
            "Overview",
            "Lineage Explorer",
          ]
        }
      >
        <div
          className="tabs"
        >
          <div
            className="indicator"
          />
          <_default
            units={10}
          >
            <span
              style={
                Object {
                  "display": "inline-block",
                  "minWidth": 10,
                  "width": 10,
                }
              }
            />
          </_default>
          <WithStyles(Button)
            className="button active"
            key="0"
            onClick={[Function]}
          >
            <Button
              className="button active"
              classes={
                Object {
                  "colorInherit": "MuiButton-colorInherit-32",
                  "contained": "MuiButton-contained-22",
                  "containedPrimary": "MuiButton-containedPrimary-23",
                  "containedSecondary": "MuiButton-containedSecondary-24",
                  "disabled": "MuiButton-disabled-31",
                  "extendedFab": "MuiButton-extendedFab-29",
                  "fab": "MuiButton-fab-28",
                  "flat": "MuiButton-flat-16",
                  "flatPrimary": "MuiButton-flatPrimary-17",
                  "flatSecondary": "MuiButton-flatSecondary-18",
                  "focusVisible": "MuiButton-focusVisible-30",
                  "fullWidth": "MuiButton-fullWidth-36",
                  "label": "MuiButton-label-12",
                  "mini": "MuiButton-mini-33",
                  "outlined": "MuiButton-outlined-19",
                  "outlinedPrimary": "MuiButton-outlinedPrimary-20",
                  "outlinedSecondary": "MuiButton-outlinedSecondary-21",
                  "raised": "MuiButton-raised-25",
                  "raisedPrimary": "MuiButton-raisedPrimary-26",
                  "raisedSecondary": "MuiButton-raisedSecondary-27",
                  "root": "MuiButton-root-11",
                  "sizeLarge": "MuiButton-sizeLarge-35",
                  "sizeSmall": "MuiButton-sizeSmall-34",
                  "text": "MuiButton-text-13",
                  "textPrimary": "MuiButton-textPrimary-14",
                  "textSecondary": "MuiButton-textSecondary-15",
                }
              }
              color="default"
              component="button"
              disableFocusRipple={false}
              disabled={false}
              fullWidth={false}
              mini={false}
              onClick={[Function]}
              size="medium"
              type="button"
              variant="text"
            >
              <WithStyles(ButtonBase)
                className="MuiButton-root-11 MuiButton-text-13 MuiButton-flat-16 button active"
                component="button"
                disabled={false}
                focusRipple={true}
                focusVisibleClassName="MuiButton-focusVisible-30"
                onClick={[Function]}
                type="button"
              >
                <ButtonBase
                  centerRipple={false}
                  className="MuiButton-root-11 MuiButton-text-13 MuiButton-flat-16 button active"
                  classes={
                    Object {
                      "disabled": "MuiButtonBase-disabled-38",
                      "focusVisible": "MuiButtonBase-focusVisible-39",
                      "root": "MuiButtonBase-root-37",
                    }
                  }
                  component="button"
                  disableRipple={false}
                  disableTouchRipple={false}
                  disabled={false}
                  focusRipple={true}
                  focusVisibleClassName="MuiButton-focusVisible-30"
                  onClick={[Function]}
                  tabIndex="0"
                  type="button"
                >
                  <button
                    className="MuiButtonBase-root-37 MuiButton-root-11 MuiButton-text-13 MuiButton-flat-16 button active"
                    disabled={false}
                    onBlur={[Function]}
                    onClick={[Function]}
                    onContextMenu={[Function]}
                    onFocus={[Function]}
                    onKeyDown={[Function]}
                    onKeyUp={[Function]}
                    onMouseDown={[Function]}
                    onMouseLeave={[Function]}
                    onMouseUp={[Function]}
                    onTouchEnd={[Function]}
                    onTouchMove={[Function]}
                    onTouchStart={[Function]}
                    tabIndex="0"
                    type="button"
                  >
                    <span
                      className="MuiButton-label-12"
                    >
                      <span>
                        Overview
                      </span>
                    </span>
                    <NoSsr
                      defer={false}
                      fallback={null}
                    >
                      <WithStyles(TouchRipple)
                        center={false}
                        innerRef={[Function]}
                      >
                        <TouchRipple
                          center={false}
                          classes={
                            Object {
                              "child": "MuiTouchRipple-child-44",
                              "childLeaving": "MuiTouchRipple-childLeaving-45",
                              "childPulsate": "MuiTouchRipple-childPulsate-46",
                              "ripple": "MuiTouchRipple-ripple-41",
                              "ripplePulsate": "MuiTouchRipple-ripplePulsate-43",
                              "rippleVisible": "MuiTouchRipple-rippleVisible-42",
                              "root": "MuiTouchRipple-root-40",
                            }
                          }
                        >
                          <TransitionGroup
                            childFactory={[Function]}
                            className="MuiTouchRipple-root-40"
                            component="span"
                            enter={true}
                            exit={true}
                          >
                            <span
                              className="MuiTouchRipple-root-40"
                            />
                          </TransitionGroup>
                        </TouchRipple>
                      </WithStyles(TouchRipple)>
                    </NoSsr>
                  </button>
                </ButtonBase>
              </WithStyles(ButtonBase)>
            </Button>
          </WithStyles(Button)>
          <WithStyles(Button)
            className="button"
            key="1"
            onClick={[Function]}
          >
            <Button
              className="button"
              classes={
                Object {
                  "colorInherit": "MuiButton-colorInherit-32",
                  "contained": "MuiButton-contained-22",
                  "containedPrimary": "MuiButton-containedPrimary-23",
                  "containedSecondary": "MuiButton-containedSecondary-24",
                  "disabled": "MuiButton-disabled-31",
                  "extendedFab": "MuiButton-extendedFab-29",
                  "fab": "MuiButton-fab-28",
                  "flat": "MuiButton-flat-16",
                  "flatPrimary": "MuiButton-flatPrimary-17",
                  "flatSecondary": "MuiButton-flatSecondary-18",
                  "focusVisible": "MuiButton-focusVisible-30",
                  "fullWidth": "MuiButton-fullWidth-36",
                  "label": "MuiButton-label-12",
                  "mini": "MuiButton-mini-33",
                  "outlined": "MuiButton-outlined-19",
                  "outlinedPrimary": "MuiButton-outlinedPrimary-20",
                  "outlinedSecondary": "MuiButton-outlinedSecondary-21",
                  "raised": "MuiButton-raised-25",
                  "raisedPrimary": "MuiButton-raisedPrimary-26",
                  "raisedSecondary": "MuiButton-raisedSecondary-27",
                  "root": "MuiButton-root-11",
                  "sizeLarge": "MuiButton-sizeLarge-35",
                  "sizeSmall": "MuiButton-sizeSmall-34",
                  "text": "MuiButton-text-13",
                  "textPrimary": "MuiButton-textPrimary-14",
                  "textSecondary": "MuiButton-textSecondary-15",
                }
              }
              color="default"
              component="button"
              disableFocusRipple={false}
              disabled={false}
              fullWidth={false}
              mini={false}
              onClick={[Function]}
              size="medium"
              type="button"
              variant="text"
            >
              <WithStyles(ButtonBase)
                className="MuiButton-root-11 MuiButton-text-13 MuiButton-flat-16 button"
                component="button"
                disabled={false}
                focusRipple={true}
                focusVisibleClassName="MuiButton-focusVisible-30"
                onClick={[Function]}
                type="button"
              >
                <ButtonBase
                  centerRipple={false}
                  className="MuiButton-root-11 MuiButton-text-13 MuiButton-flat-16 button"
                  classes={
                    Object {
                      "disabled": "MuiButtonBase-disabled-38",
                      "focusVisible": "MuiButtonBase-focusVisible-39",
                      "root": "MuiButtonBase-root-37",
                    }
                  }
                  component="button"
                  disableRipple={false}
                  disableTouchRipple={false}
                  disabled={false}
                  focusRipple={true}
                  focusVisibleClassName="MuiButton-focusVisible-30"
                  onClick={[Function]}
                  tabIndex="0"
                  type="button"
                >
                  <button
                    className="MuiButtonBase-root-37 MuiButton-root-11 MuiButton-text-13 MuiButton-flat-16 button"
                    disabled={false}
                    onBlur={[Function]}
                    onClick={[Function]}
                    onContextMenu={[Function]}
                    onFocus={[Function]}
                    onKeyDown={[Function]}
                    onKeyUp={[Function]}
                    onMouseDown={[Function]}
                    onMouseLeave={[Function]}
                    onMouseUp={[Function]}
                    onTouchEnd={[Function]}
                    onTouchMove={[Function]}
                    onTouchStart={[Function]}
                    tabIndex="0"
                    type="button"
                  >
                    <span
                      className="MuiButton-label-12"
                    >
                      <span>
                        Lineage Explorer
                      </span>
                    </span>
                    <NoSsr
                      defer={false}
                      fallback={null}
                    >
                      <WithStyles(TouchRipple)
                        center={false}
                        innerRef={[Function]}
                      >
                        <TouchRipple
                          center={false}
                          classes={
                            Object {
                              "child": "MuiTouchRipple-child-44",
                              "childLeaving": "MuiTouchRipple-childLeaving-45",
                              "childPulsate": "MuiTouchRipple-childPulsate-46",
                              "ripple": "MuiTouchRipple-ripple-41",
                              "ripplePulsate": "MuiTouchRipple-ripplePulsate-43",
                              "rippleVisible": "MuiTouchRipple-rippleVisible-42",
                              "root": "MuiTouchRipple-root-40",
                            }
                          }
                        >
                          <TransitionGroup
                            childFactory={[Function]}
                            className="MuiTouchRipple-root-40"
                            component="span"
                            enter={true}
                            exit={true}
                          >
                            <span
                              className="MuiTouchRipple-root-40"
                            />
                          </TransitionGroup>
                        </TouchRipple>
                      </WithStyles(TouchRipple)>
                    </NoSsr>
                  </button>
                </ButtonBase>
              </WithStyles(ButtonBase)>
            </Button>
          </WithStyles(Button)>
        </div>
      </MD2Tabs>
    </div>
    <div
      className=""
    >
      <ResourceInfo
        resource={
          Object {
            "array": Array [
              1,
              1,
              "gs://my-bucket/mnist",
              Array [
                Array [
                  "__ALL_META__",
                  Array [
                    undefined,
                    undefined,
                    "{\\"hyperparameters\\": {\\"early_stop\\": true, \\"layers\\": [10, 3, 1], \\"learning_rate\\": 0.5}, \\"model_type\\": \\"neural network\\", \\"training_framework\\": {\\"name\\": \\"tensorflow\\", \\"version\\": \\"v1.0\\"}}",
                  ],
                ],
                Array [
                  "create_time",
                  Array [
                    undefined,
                    undefined,
                    "2019-06-12T01:21:48.259263Z",
                  ],
                ],
                Array [
                  "description",
                  Array [
                    undefined,
                    undefined,
                    "A really great model",
                  ],
                ],
                Array [
                  "name",
                  Array [
                    undefined,
                    undefined,
                    "test model",
                  ],
                ],
                Array [
                  "version",
                  Array [
                    undefined,
                    undefined,
                    "v1",
                  ],
                ],
              ],
              Array [
                Array [
                  "__kf_run__",
                  Array [
                    undefined,
                    undefined,
                    "1",
                  ],
                ],
                Array [
                  "__kf_workspace__",
                  Array [
                    undefined,
                    undefined,
                    "workspace-1",
                  ],
                ],
              ],
            ],
            "arrayIndexOffset_": -1,
            "convertedPrimitiveFields_": Object {},
            "messageId_": undefined,
            "pivot_": 1.7976931348623157e+308,
            "wrappers_": Object {
              "4": Object {
                "arrClean": true,
                "arr_": Array [
                  Array [
                    "__ALL_META__",
                    Array [
                      undefined,
                      undefined,
                      "{\\"hyperparameters\\": {\\"early_stop\\": true, \\"layers\\": [10, 3, 1], \\"learning_rate\\": 0.5}, \\"model_type\\": \\"neural network\\", \\"training_framework\\": {\\"name\\": \\"tensorflow\\", \\"version\\": \\"v1.0\\"}}",
                    ],
                  ],
                  Array [
                    "create_time",
                    Array [
                      undefined,
                      undefined,
                      "2019-06-12T01:21:48.259263Z",
                    ],
                  ],
                  Array [
                    "description",
                    Array [
                      undefined,
                      undefined,
                      "A really great model",
                    ],
                  ],
                  Array [
                    "name",
                    Array [
                      undefined,
                      undefined,
                      "test model",
                    ],
                  ],
                  Array [
                    "version",
                    Array [
                      undefined,
                      undefined,
                      "v1",
                    ],
                  ],
                ],
                "map_": Object {
                  "__ALL_META__": Object {
                    "key": "__ALL_META__",
                    "value": Array [
                      undefined,
                      undefined,
                      "{\\"hyperparameters\\": {\\"early_stop\\": true, \\"layers\\": [10, 3, 1], \\"learning_rate\\": 0.5}, \\"model_type\\": \\"neural network\\", \\"training_framework\\": {\\"name\\": \\"tensorflow\\", \\"version\\": \\"v1.0\\"}}",
                    ],
                    "valueWrapper": Object {
                      "array": Array [
                        undefined,
                        undefined,
                        "{\\"hyperparameters\\": {\\"early_stop\\": true, \\"layers\\": [10, 3, 1], \\"learning_rate\\": 0.5}, \\"model_type\\": \\"neural network\\", \\"training_framework\\": {\\"name\\": \\"tensorflow\\", \\"version\\": \\"v1.0\\"}}",
                      ],
                      "arrayIndexOffset_": -1,
                      "convertedPrimitiveFields_": Object {},
                      "messageId_": undefined,
                      "pivot_": 1.7976931348623157e+308,
                      "wrappers_": null,
                    },
                  },
                  "create_time": Object {
                    "key": "create_time",
                    "value": Array [
                      undefined,
                      undefined,
                      "2019-06-12T01:21:48.259263Z",
                    ],
                    "valueWrapper": Object {
                      "array": Array [
                        undefined,
                        undefined,
                        "2019-06-12T01:21:48.259263Z",
                      ],
                      "arrayIndexOffset_": -1,
                      "convertedPrimitiveFields_": Object {},
                      "messageId_": undefined,
                      "pivot_": 1.7976931348623157e+308,
                      "wrappers_": null,
                    },
                  },
                  "description": Object {
                    "key": "description",
                    "value": Array [
                      undefined,
                      undefined,
                      "A really great model",
                    ],
                    "valueWrapper": Object {
                      "array": Array [
                        undefined,
                        undefined,
                        "A really great model",
                      ],
                      "arrayIndexOffset_": -1,
                      "convertedPrimitiveFields_": Object {},
                      "messageId_": undefined,
                      "pivot_": 1.7976931348623157e+308,
                      "wrappers_": null,
                    },
                  },
                  "name": Object {
                    "key": "name",
                    "value": Array [
                      undefined,
                      undefined,
                      "test model",
                    ],
                    "valueWrapper": Object {
                      "array": Array [
                        undefined,
                        undefined,
                        "test model",
                      ],
                      "arrayIndexOffset_": -1,
                      "convertedPrimitiveFields_": Object {},
                      "messageId_": undefined,
                      "pivot_": 1.7976931348623157e+308,
                      "wrappers_": null,
                    },
                  },
                  "version": Object {
                    "key": "version",
                    "value": Array [
                      undefined,
                      undefined,
                      "v1",
                    ],
                    "valueWrapper": Object {
                      "array": Array [
                        undefined,
                        undefined,
                        "v1",
                      ],
                      "arrayIndexOffset_": -1,
                      "convertedPrimitiveFields_": Object {},
                      "messageId_": undefined,
                      "pivot_": 1.7976931348623157e+308,
                      "wrappers_": null,
                    },
                  },
                },
                "valueCtor_": [Function],
              },
              "5": Object {
                "arrClean": true,
                "arr_": Array [
                  Array [
                    "__kf_run__",
                    Array [
                      undefined,
                      undefined,
                      "1",
                    ],
                  ],
                  Array [
                    "__kf_workspace__",
                    Array [
                      undefined,
                      undefined,
                      "workspace-1",
                    ],
                  ],
                ],
                "map_": Object {
                  "__kf_run__": Object {
                    "key": "__kf_run__",
                    "value": Array [
                      undefined,
                      undefined,
                      "1",
                    ],
                    "valueWrapper": Object {
                      "array": Array [
                        undefined,
                        undefined,
                        "1",
                      ],
                      "arrayIndexOffset_": -1,
                      "convertedPrimitiveFields_": Object {},
                      "messageId_": undefined,
                      "pivot_": 1.7976931348623157e+308,
                      "wrappers_": null,
                    },
                  },
                  "__kf_workspace__": Object {
                    "key": "__kf_workspace__",
                    "value": Array [
                      undefined,
                      undefined,
                      "workspace-1",
                    ],
                    "valueWrapper": Object {
                      "array": Array [
                        undefined,
                        undefined,
                        "workspace-1",
                      ],
                      "arrayIndexOffset_": -1,
                      "convertedPrimitiveFields_": Object {},
                      "messageId_": undefined,
                      "pivot_": 1.7976931348623157e+308,
                      "wrappers_": null,
                    },
                  },
                },
                "valueCtor_": [Function],
              },
            },
          }
        }
        typeName="Model"
      >
        <section>
          <h1
            className="header"
          >
            Type: 
            Model
          </h1>
          <h2
            className="header2"
          >
            Properties
          </h2>
          <dl
            className="resourceInfo"
          >
            <div
              className="field"
              key="create_time"
            >
              <dt
                className="term"
              >
                create_time
              </dt>
              <dd
                className="value"
              >
                2019-06-12T01:21:48.259263Z
              </dd>
            </div>
            <div
              className="field"
              key="description"
            >
              <dt
                className="term"
              >
                description
              </dt>
              <dd
                className="value"
              >
                A really great model
              </dd>
            </div>
            <div
              className="field"
              key="name"
            >
              <dt
                className="term"
              >
                name
              </dt>
              <dd
                className="value"
              >
                test model
              </dd>
            </div>
            <div
              className="field"
              key="version"
            >
              <dt
                className="term"
              >
                version
              </dt>
              <dd
                className="value"
              >
                v1
              </dd>
            </div>
          </dl>
          <h2
            className="header2"
          >
            Custom Properties
          </h2>
          <dl
            className="resourceInfo"
          >
            <div
              className="field"
              key="__kf_run__"
            >
              <dt
                className="term"
              >
                __kf_run__
              </dt>
              <dd
                className="value"
              >
                1
              </dd>
            </div>
            <div
              className="field"
              key="__kf_workspace__"
            >
              <dt
                className="term"
              >
                __kf_workspace__
              </dt>
              <dd
                className="value"
              >
                workspace-1
              </dd>
            </div>
          </dl>
        </section>
      </ResourceInfo>
    </div>
  </div>
</ArtifactDetails>
`;<|MERGE_RESOLUTION|>--- conflicted
+++ resolved
@@ -666,12 +666,7 @@
                   type="artifact"
                 >
                   <div
-                    className="edgeCanvas kWKfgJ"
-                    style={
-                      Object {
-                        "width": "200px",
-                      }
-                    }
+                    className="edgeCanvas"
                   >
                     <LineChart
                       areaVisible={false}
@@ -800,940 +795,6 @@
                               pointsStrokeWidth={2}
                               pointsVisible={false}
                             />
-<<<<<<< HEAD
-                          </TransitionGroup>
-                        </TouchRipple>
-                      </WithStyles(TouchRipple)>
-                    </NoSsr>
-                  </button>
-                </ButtonBase>
-              </WithStyles(ButtonBase)>
-            </Button>
-          </WithStyles(Button)>
-        </div>
-      </MD2Tabs>
-    </div>
-  </div>
-</ArtifactDetails>
-`;
-
-exports[`ArtifactDetails Renders the Lineage Explorer tab for an artifact 1`] = `
-<ArtifactDetails
-  history={
-    Object {
-      "push": [MockFunction],
-    }
-  }
-  location={Object {}}
-  match={
-    Object {
-      "params": Object {
-        "artifactType": "kubeflow.org/alpha/model",
-        "id": "1",
-      },
-    }
-  }
-  toolbarProps={
-    Object {
-      "actions": Array [],
-      "breadcrumbs": Array [
-        Object {
-          "displayName": "Artifacts",
-          "href": "/artifacts",
-        },
-      ],
-      "pageTitle": "Model 1 details",
-    }
-  }
-  updateBanner={
-    [MockFunction] {
-      "calls": Array [
-        Array [
-          Object {},
-        ],
-      ],
-      "results": Array [
-        Object {
-          "type": "return",
-          "value": undefined,
-        },
-      ],
-    }
-  }
-  updateDialog={[MockFunction]}
-  updateSnackbar={[MockFunction]}
-  updateToolbar={
-    [MockFunction] {
-      "calls": Array [
-        Array [
-          Object {
-            "actions": Array [],
-            "breadcrumbs": Array [
-              Object {
-                "displayName": "Artifacts",
-                "href": "/artifacts",
-              },
-            ],
-            "pageTitle": "Model 1 details",
-          },
-        ],
-        Array [
-          Object {
-            "pageTitle": "test model (version: v1)",
-          },
-        ],
-        Array [
-          Object {
-            "actions": Array [],
-            "breadcrumbs": Array [],
-            "pageTitle": "Artifacts",
-          },
-        ],
-      ],
-      "results": Array [
-        Object {
-          "type": "return",
-          "value": undefined,
-        },
-        Object {
-          "type": "return",
-          "value": undefined,
-        },
-        Object {
-          "type": "return",
-          "value": undefined,
-        },
-      ],
-    }
-  }
->
-  <div
-    className="page"
-  >
-    <div
-      className=""
-    >
-      <MD2Tabs
-        onSwitch={[Function]}
-        selectedTab={1}
-        tabs={
-          Array [
-            "Overview",
-            "Lineage Explorer",
-            "Deployments",
-          ]
-        }
-      >
-        <div
-          className="tabs"
-        >
-          <div
-            className="indicator"
-          />
-          <_default
-            units={10}
-          >
-            <span
-              style={
-                Object {
-                  "display": "inline-block",
-                  "minWidth": 10,
-                  "width": 10,
-                }
-              }
-            />
-          </_default>
-          <WithStyles(Button)
-            className="button"
-            key="0"
-            onClick={[Function]}
-          >
-            <Button
-              className="button"
-              classes={
-                Object {
-                  "colorInherit": "MuiButton-colorInherit-144",
-                  "contained": "MuiButton-contained-134",
-                  "containedPrimary": "MuiButton-containedPrimary-135",
-                  "containedSecondary": "MuiButton-containedSecondary-136",
-                  "disabled": "MuiButton-disabled-143",
-                  "extendedFab": "MuiButton-extendedFab-141",
-                  "fab": "MuiButton-fab-140",
-                  "flat": "MuiButton-flat-128",
-                  "flatPrimary": "MuiButton-flatPrimary-129",
-                  "flatSecondary": "MuiButton-flatSecondary-130",
-                  "focusVisible": "MuiButton-focusVisible-142",
-                  "fullWidth": "MuiButton-fullWidth-148",
-                  "label": "MuiButton-label-124",
-                  "mini": "MuiButton-mini-145",
-                  "outlined": "MuiButton-outlined-131",
-                  "outlinedPrimary": "MuiButton-outlinedPrimary-132",
-                  "outlinedSecondary": "MuiButton-outlinedSecondary-133",
-                  "raised": "MuiButton-raised-137",
-                  "raisedPrimary": "MuiButton-raisedPrimary-138",
-                  "raisedSecondary": "MuiButton-raisedSecondary-139",
-                  "root": "MuiButton-root-123",
-                  "sizeLarge": "MuiButton-sizeLarge-147",
-                  "sizeSmall": "MuiButton-sizeSmall-146",
-                  "text": "MuiButton-text-125",
-                  "textPrimary": "MuiButton-textPrimary-126",
-                  "textSecondary": "MuiButton-textSecondary-127",
-                }
-              }
-              color="default"
-              component="button"
-              disableFocusRipple={false}
-              disabled={false}
-              fullWidth={false}
-              mini={false}
-              onClick={[Function]}
-              size="medium"
-              type="button"
-              variant="text"
-            >
-              <WithStyles(ButtonBase)
-                className="MuiButton-root-123 MuiButton-text-125 MuiButton-flat-128 button"
-                component="button"
-                disabled={false}
-                focusRipple={true}
-                focusVisibleClassName="MuiButton-focusVisible-142"
-                onClick={[Function]}
-                type="button"
-              >
-                <ButtonBase
-                  centerRipple={false}
-                  className="MuiButton-root-123 MuiButton-text-125 MuiButton-flat-128 button"
-                  classes={
-                    Object {
-                      "disabled": "MuiButtonBase-disabled-150",
-                      "focusVisible": "MuiButtonBase-focusVisible-151",
-                      "root": "MuiButtonBase-root-149",
-                    }
-                  }
-                  component="button"
-                  disableRipple={false}
-                  disableTouchRipple={false}
-                  disabled={false}
-                  focusRipple={true}
-                  focusVisibleClassName="MuiButton-focusVisible-142"
-                  onClick={[Function]}
-                  tabIndex="0"
-                  type="button"
-                >
-                  <button
-                    className="MuiButtonBase-root-149 MuiButton-root-123 MuiButton-text-125 MuiButton-flat-128 button"
-                    disabled={false}
-                    onBlur={[Function]}
-                    onClick={[Function]}
-                    onContextMenu={[Function]}
-                    onFocus={[Function]}
-                    onKeyDown={[Function]}
-                    onKeyUp={[Function]}
-                    onMouseDown={[Function]}
-                    onMouseLeave={[Function]}
-                    onMouseUp={[Function]}
-                    onTouchEnd={[Function]}
-                    onTouchMove={[Function]}
-                    onTouchStart={[Function]}
-                    tabIndex="0"
-                    type="button"
-                  >
-                    <span
-                      className="MuiButton-label-124"
-                    >
-                      <span>
-                        Overview
-                      </span>
-                    </span>
-                    <NoSsr
-                      defer={false}
-                      fallback={null}
-                    >
-                      <WithStyles(TouchRipple)
-                        center={false}
-                        innerRef={[Function]}
-                      >
-                        <TouchRipple
-                          center={false}
-                          classes={
-                            Object {
-                              "child": "MuiTouchRipple-child-156",
-                              "childLeaving": "MuiTouchRipple-childLeaving-157",
-                              "childPulsate": "MuiTouchRipple-childPulsate-158",
-                              "ripple": "MuiTouchRipple-ripple-153",
-                              "ripplePulsate": "MuiTouchRipple-ripplePulsate-155",
-                              "rippleVisible": "MuiTouchRipple-rippleVisible-154",
-                              "root": "MuiTouchRipple-root-152",
-                            }
-                          }
-                        >
-                          <TransitionGroup
-                            childFactory={[Function]}
-                            className="MuiTouchRipple-root-152"
-                            component="span"
-                            enter={true}
-                            exit={true}
-                          >
-                            <span
-                              className="MuiTouchRipple-root-152"
-                            />
-                          </TransitionGroup>
-                        </TouchRipple>
-                      </WithStyles(TouchRipple)>
-                    </NoSsr>
-                  </button>
-                </ButtonBase>
-              </WithStyles(ButtonBase)>
-            </Button>
-          </WithStyles(Button)>
-          <WithStyles(Button)
-            className="button active"
-            key="1"
-            onClick={[Function]}
-          >
-            <Button
-              className="button active"
-              classes={
-                Object {
-                  "colorInherit": "MuiButton-colorInherit-144",
-                  "contained": "MuiButton-contained-134",
-                  "containedPrimary": "MuiButton-containedPrimary-135",
-                  "containedSecondary": "MuiButton-containedSecondary-136",
-                  "disabled": "MuiButton-disabled-143",
-                  "extendedFab": "MuiButton-extendedFab-141",
-                  "fab": "MuiButton-fab-140",
-                  "flat": "MuiButton-flat-128",
-                  "flatPrimary": "MuiButton-flatPrimary-129",
-                  "flatSecondary": "MuiButton-flatSecondary-130",
-                  "focusVisible": "MuiButton-focusVisible-142",
-                  "fullWidth": "MuiButton-fullWidth-148",
-                  "label": "MuiButton-label-124",
-                  "mini": "MuiButton-mini-145",
-                  "outlined": "MuiButton-outlined-131",
-                  "outlinedPrimary": "MuiButton-outlinedPrimary-132",
-                  "outlinedSecondary": "MuiButton-outlinedSecondary-133",
-                  "raised": "MuiButton-raised-137",
-                  "raisedPrimary": "MuiButton-raisedPrimary-138",
-                  "raisedSecondary": "MuiButton-raisedSecondary-139",
-                  "root": "MuiButton-root-123",
-                  "sizeLarge": "MuiButton-sizeLarge-147",
-                  "sizeSmall": "MuiButton-sizeSmall-146",
-                  "text": "MuiButton-text-125",
-                  "textPrimary": "MuiButton-textPrimary-126",
-                  "textSecondary": "MuiButton-textSecondary-127",
-                }
-              }
-              color="default"
-              component="button"
-              disableFocusRipple={false}
-              disabled={false}
-              fullWidth={false}
-              mini={false}
-              onClick={[Function]}
-              size="medium"
-              type="button"
-              variant="text"
-            >
-              <WithStyles(ButtonBase)
-                className="MuiButton-root-123 MuiButton-text-125 MuiButton-flat-128 button active"
-                component="button"
-                disabled={false}
-                focusRipple={true}
-                focusVisibleClassName="MuiButton-focusVisible-142"
-                onClick={[Function]}
-                type="button"
-              >
-                <ButtonBase
-                  centerRipple={false}
-                  className="MuiButton-root-123 MuiButton-text-125 MuiButton-flat-128 button active"
-                  classes={
-                    Object {
-                      "disabled": "MuiButtonBase-disabled-150",
-                      "focusVisible": "MuiButtonBase-focusVisible-151",
-                      "root": "MuiButtonBase-root-149",
-                    }
-                  }
-                  component="button"
-                  disableRipple={false}
-                  disableTouchRipple={false}
-                  disabled={false}
-                  focusRipple={true}
-                  focusVisibleClassName="MuiButton-focusVisible-142"
-                  onClick={[Function]}
-                  tabIndex="0"
-                  type="button"
-                >
-                  <button
-                    className="MuiButtonBase-root-149 MuiButton-root-123 MuiButton-text-125 MuiButton-flat-128 button active"
-                    disabled={false}
-                    onBlur={[Function]}
-                    onClick={[Function]}
-                    onContextMenu={[Function]}
-                    onFocus={[Function]}
-                    onKeyDown={[Function]}
-                    onKeyUp={[Function]}
-                    onMouseDown={[Function]}
-                    onMouseLeave={[Function]}
-                    onMouseUp={[Function]}
-                    onTouchEnd={[Function]}
-                    onTouchMove={[Function]}
-                    onTouchStart={[Function]}
-                    tabIndex="0"
-                    type="button"
-                  >
-                    <span
-                      className="MuiButton-label-124"
-                    >
-                      <span>
-                        Lineage Explorer
-                      </span>
-                    </span>
-                    <NoSsr
-                      defer={false}
-                      fallback={null}
-                    >
-                      <WithStyles(TouchRipple)
-                        center={false}
-                        innerRef={[Function]}
-                      >
-                        <TouchRipple
-                          center={false}
-                          classes={
-                            Object {
-                              "child": "MuiTouchRipple-child-156",
-                              "childLeaving": "MuiTouchRipple-childLeaving-157",
-                              "childPulsate": "MuiTouchRipple-childPulsate-158",
-                              "ripple": "MuiTouchRipple-ripple-153",
-                              "ripplePulsate": "MuiTouchRipple-ripplePulsate-155",
-                              "rippleVisible": "MuiTouchRipple-rippleVisible-154",
-                              "root": "MuiTouchRipple-root-152",
-                            }
-                          }
-                        >
-                          <TransitionGroup
-                            childFactory={[Function]}
-                            className="MuiTouchRipple-root-152"
-                            component="span"
-                            enter={true}
-                            exit={true}
-                          >
-                            <span
-                              className="MuiTouchRipple-root-152"
-                            />
-                          </TransitionGroup>
-                        </TouchRipple>
-                      </WithStyles(TouchRipple)>
-                    </NoSsr>
-                  </button>
-                </ButtonBase>
-              </WithStyles(ButtonBase)>
-            </Button>
-          </WithStyles(Button)>
-          <WithStyles(Button)
-            className="button"
-            key="2"
-            onClick={[Function]}
-          >
-            <Button
-              className="button"
-              classes={
-                Object {
-                  "colorInherit": "MuiButton-colorInherit-144",
-                  "contained": "MuiButton-contained-134",
-                  "containedPrimary": "MuiButton-containedPrimary-135",
-                  "containedSecondary": "MuiButton-containedSecondary-136",
-                  "disabled": "MuiButton-disabled-143",
-                  "extendedFab": "MuiButton-extendedFab-141",
-                  "fab": "MuiButton-fab-140",
-                  "flat": "MuiButton-flat-128",
-                  "flatPrimary": "MuiButton-flatPrimary-129",
-                  "flatSecondary": "MuiButton-flatSecondary-130",
-                  "focusVisible": "MuiButton-focusVisible-142",
-                  "fullWidth": "MuiButton-fullWidth-148",
-                  "label": "MuiButton-label-124",
-                  "mini": "MuiButton-mini-145",
-                  "outlined": "MuiButton-outlined-131",
-                  "outlinedPrimary": "MuiButton-outlinedPrimary-132",
-                  "outlinedSecondary": "MuiButton-outlinedSecondary-133",
-                  "raised": "MuiButton-raised-137",
-                  "raisedPrimary": "MuiButton-raisedPrimary-138",
-                  "raisedSecondary": "MuiButton-raisedSecondary-139",
-                  "root": "MuiButton-root-123",
-                  "sizeLarge": "MuiButton-sizeLarge-147",
-                  "sizeSmall": "MuiButton-sizeSmall-146",
-                  "text": "MuiButton-text-125",
-                  "textPrimary": "MuiButton-textPrimary-126",
-                  "textSecondary": "MuiButton-textSecondary-127",
-                }
-              }
-              color="default"
-              component="button"
-              disableFocusRipple={false}
-              disabled={false}
-              fullWidth={false}
-              mini={false}
-              onClick={[Function]}
-              size="medium"
-              type="button"
-              variant="text"
-            >
-              <WithStyles(ButtonBase)
-                className="MuiButton-root-123 MuiButton-text-125 MuiButton-flat-128 button"
-                component="button"
-                disabled={false}
-                focusRipple={true}
-                focusVisibleClassName="MuiButton-focusVisible-142"
-                onClick={[Function]}
-                type="button"
-              >
-                <ButtonBase
-                  centerRipple={false}
-                  className="MuiButton-root-123 MuiButton-text-125 MuiButton-flat-128 button"
-                  classes={
-                    Object {
-                      "disabled": "MuiButtonBase-disabled-150",
-                      "focusVisible": "MuiButtonBase-focusVisible-151",
-                      "root": "MuiButtonBase-root-149",
-                    }
-                  }
-                  component="button"
-                  disableRipple={false}
-                  disableTouchRipple={false}
-                  disabled={false}
-                  focusRipple={true}
-                  focusVisibleClassName="MuiButton-focusVisible-142"
-                  onClick={[Function]}
-                  tabIndex="0"
-                  type="button"
-                >
-                  <button
-                    className="MuiButtonBase-root-149 MuiButton-root-123 MuiButton-text-125 MuiButton-flat-128 button"
-                    disabled={false}
-                    onBlur={[Function]}
-                    onClick={[Function]}
-                    onContextMenu={[Function]}
-                    onFocus={[Function]}
-                    onKeyDown={[Function]}
-                    onKeyUp={[Function]}
-                    onMouseDown={[Function]}
-                    onMouseLeave={[Function]}
-                    onMouseUp={[Function]}
-                    onTouchEnd={[Function]}
-                    onTouchMove={[Function]}
-                    onTouchStart={[Function]}
-                    tabIndex="0"
-                    type="button"
-                  >
-                    <span
-                      className="MuiButton-label-124"
-                    >
-                      <span>
-                        Deployments
-                      </span>
-                    </span>
-                    <NoSsr
-                      defer={false}
-                      fallback={null}
-                    >
-                      <WithStyles(TouchRipple)
-                        center={false}
-                        innerRef={[Function]}
-                      >
-                        <TouchRipple
-                          center={false}
-                          classes={
-                            Object {
-                              "child": "MuiTouchRipple-child-156",
-                              "childLeaving": "MuiTouchRipple-childLeaving-157",
-                              "childPulsate": "MuiTouchRipple-childPulsate-158",
-                              "ripple": "MuiTouchRipple-ripple-153",
-                              "ripplePulsate": "MuiTouchRipple-ripplePulsate-155",
-                              "rippleVisible": "MuiTouchRipple-rippleVisible-154",
-                              "root": "MuiTouchRipple-root-152",
-                            }
-                          }
-                        >
-                          <TransitionGroup
-                            childFactory={[Function]}
-                            className="MuiTouchRipple-root-152"
-                            component="span"
-                            enter={true}
-                            exit={true}
-                          >
-                            <span
-                              className="MuiTouchRipple-root-152"
-                            />
-                          </TransitionGroup>
-                        </TouchRipple>
-                      </WithStyles(TouchRipple)>
-                    </NoSsr>
-                  </button>
-                </ButtonBase>
-              </WithStyles(ButtonBase)>
-            </Button>
-          </WithStyles(Button)>
-        </div>
-      </MD2Tabs>
-    </div>
-    <LineageView
-      history={
-        Object {
-          "push": [MockFunction],
-        }
-      }
-      location={Object {}}
-      match={
-        Object {
-          "params": Object {
-            "artifactType": "kubeflow.org/alpha/model",
-            "id": "1",
-          },
-        }
-      }
-      toolbarProps={
-        Object {
-          "actions": Array [],
-          "breadcrumbs": Array [
-            Object {
-              "displayName": "Artifacts",
-              "href": "/artifacts",
-            },
-          ],
-          "pageTitle": "Model 1 details",
-        }
-      }
-      updateBanner={
-        [MockFunction] {
-          "calls": Array [
-            Array [
-              Object {},
-            ],
-          ],
-          "results": Array [
-            Object {
-              "type": "return",
-              "value": undefined,
-            },
-          ],
-        }
-      }
-      updateDialog={[MockFunction]}
-      updateSnackbar={[MockFunction]}
-      updateToolbar={
-        [MockFunction] {
-          "calls": Array [
-            Array [
-              Object {
-                "actions": Array [],
-                "breadcrumbs": Array [
-                  Object {
-                    "displayName": "Artifacts",
-                    "href": "/artifacts",
-                  },
-                ],
-                "pageTitle": "Model 1 details",
-              },
-            ],
-            Array [
-              Object {
-                "pageTitle": "test model (version: v1)",
-              },
-            ],
-            Array [
-              Object {
-                "actions": Array [],
-                "breadcrumbs": Array [],
-                "pageTitle": "Artifacts",
-              },
-            ],
-          ],
-          "results": Array [
-            Object {
-              "type": "return",
-              "value": undefined,
-            },
-            Object {
-              "type": "return",
-              "value": undefined,
-            },
-            Object {
-              "type": "return",
-              "value": undefined,
-            },
-          ],
-        }
-      }
-    >
-      <div
-        className="page LineageExplorer"
-        style={
-          Object {
-            "background": "#f3f2f4",
-            "flexFlow": "row",
-            "overflow": "auto",
-            "position": "relative",
-            "width": "100%",
-            "zIndex": 0,
-          }
-        }
-      >
-        <LineageCardColumn
-          cards={
-            Array [
-              Object {
-                "elements": Array [
-                  Object {
-                    "desc": "This is really cool",
-                    "next": true,
-                    "title": "Artifact 1",
-                  },
-                  Object {
-                    "desc": "This is also kinda cool",
-                    "next": true,
-                    "title": "Artifact 2",
-                  },
-                ],
-                "title": "Notebook",
-              },
-              Object {
-                "elements": Array [
-                  Object {
-                    "next": true,
-                    "prev": true,
-                    "title": "Artifact w/o desc",
-                  },
-                  Object {
-                    "desc": "Lorem ipsum",
-                    "next": true,
-                    "title": "Artifact that should have overflowing text",
-                  },
-                ],
-                "title": "Datasets",
-              },
-            ]
-          }
-          title="Input Artifact"
-          type="artifact"
-        >
-          <div
-            className="mainColumn artifact"
-          >
-            <div
-              className="columnHeader"
-            >
-              <h2>
-                Input Artifact
-              </h2>
-            </div>
-            <div
-              className="columnBody"
-            >
-              <EdgeCanvas
-                cardArray={
-                  Array [
-                    2,
-                    2,
-                  ]
-                }
-                reverseEdges={false}
-                type="artifact"
-              >
-                <div
-                  className="edgeCanvas"
-                >
-                  <LineChart
-                    areaVisible={false}
-                    axisColor="#34495e"
-                    axisOpacity={0.3}
-                    axisVisible={false}
-                    axisWidth={1}
-                    data={
-                      Array [
-                        Object {
-                          "x": 0,
-                          "y": 0,
-                        },
-                        Object {
-                          "x": 30,
-                          "y": 0,
-                        },
-                        Object {
-                          "x": 170,
-                          "y": 0,
-                        },
-                        Object {
-                          "x": 200,
-                          "y": 0,
-                        },
-                      ]
-                    }
-                    getX={[Function]}
-                    getY={[Function]}
-                    gridColor="#34495e"
-                    gridOpacity={0.2}
-                    gridVisible={false}
-                    gridWidth={1}
-                    key="0-0"
-                    labelsCharacterWidth={10}
-                    labelsColor="#bdc3c7"
-                    labelsCountY={5}
-                    labelsFormatX={[Function]}
-                    labelsFormatY={[Function]}
-                    labelsHeightX={12}
-                    labelsOffsetX={15}
-                    labelsOffsetY={15}
-                    labelsStepX={2}
-                    labelsVisible={false}
-                    pathColor="#BDC1C6"
-                    pathOpacity={1}
-                    pathSmoothing={0}
-                    pathVisible={true}
-                    pathWidth={1}
-                    pointsColor="#fff"
-                    pointsIsHoverOnZone={false}
-                    pointsOnHover={[Function]}
-                    pointsRadius={4}
-                    pointsStrokeColor="#34495e"
-                    pointsStrokeWidth={2}
-                    pointsVisible={false}
-                    viewBoxHeight={1}
-                    viewBoxWidth={200}
-                  >
-                    <styled.svg
-                      viewBox="0 0 200 1"
-                    >
-                      <svg
-                        className="sc-gzVnrw kWKfgJ"
-                        viewBox="0 0 200 1"
-                      >
-                        <g
-                          transform="translate(0, 0)"
-                        >
-                          <Grid
-                            areaVisible={false}
-                            axisColor="#34495e"
-                            axisOpacity={0.3}
-                            axisVisible={false}
-                            axisWidth={1}
-                            data={
-                              Array [
-                                Object {
-                                  "x": 0,
-                                  "y": 0,
-                                },
-                                Object {
-                                  "x": 30,
-                                  "y": 0,
-                                },
-                                Object {
-                                  "x": 170,
-                                  "y": 0,
-                                },
-                                Object {
-                                  "x": 200,
-                                  "y": 0,
-                                },
-                              ]
-                            }
-                            getX={[Function]}
-                            getY={[Function]}
-                            gridColor="#34495e"
-                            gridOpacity={0.2}
-                            gridVisible={false}
-                            gridWidth={1}
-                            labelsCharacterWidth={10}
-                            labelsColor="#bdc3c7"
-                            labelsCountY={5}
-                            labelsFormatX={[Function]}
-                            labelsFormatY={[Function]}
-                            labelsHeightX={12}
-                            labelsOffsetX={15}
-                            labelsOffsetY={15}
-                            labelsStepX={2}
-                            labelsVisible={false}
-                            maxX={200}
-                            maxY={5}
-                            minX={0}
-                            minY={0}
-                            pathColor="#BDC1C6"
-                            pathOpacity={1}
-                            pathSmoothing={0}
-                            pathVisible={true}
-                            pathWidth={1}
-                            pointsColor="#fff"
-                            pointsIsHoverOnZone={false}
-                            pointsOnHover={[Function]}
-                            pointsRadius={4}
-                            pointsStrokeColor="#34495e"
-                            pointsStrokeWidth={2}
-                            pointsVisible={false}
-                          />
-                          <Path
-                            areaColor="#34495e"
-                            areaOpacity={0.5}
-                            areaVisible={false}
-                            axisColor="#34495e"
-                            axisOpacity={0.3}
-                            axisVisible={false}
-                            axisWidth={1}
-                            data={
-                              Array [
-                                Object {
-                                  "x": 0,
-                                  "y": 0,
-                                },
-                                Object {
-                                  "x": 30,
-                                  "y": 0,
-                                },
-                                Object {
-                                  "x": 170,
-                                  "y": 0,
-                                },
-                                Object {
-                                  "x": 200,
-                                  "y": 0,
-                                },
-                              ]
-                            }
-                            getX={[Function]}
-                            getY={[Function]}
-                            gridColor="#34495e"
-                            gridOpacity={0.2}
-                            gridVisible={false}
-                            gridWidth={1}
-                            labelsCharacterWidth={10}
-                            labelsColor="#bdc3c7"
-                            labelsCountY={5}
-                            labelsFormatX={[Function]}
-                            labelsFormatY={[Function]}
-                            labelsHeightX={12}
-                            labelsOffsetX={15}
-                            labelsOffsetY={15}
-                            labelsStepX={2}
-                            labelsVisible={false}
-                            maxX={200}
-                            maxY={5}
-                            minX={0}
-                            minY={0}
-                            pathColor="#BDC1C6"
-                            pathOpacity={1}
-                            pathSmoothing={0}
-                            pathVisible={true}
-                            pathWidth={1}
-                            pointsColor="#fff"
-                            pointsIsHoverOnZone={false}
-                            pointsOnHover={[Function]}
-                            pointsRadius={4}
-                            pointsStrokeColor="#34495e"
-                            pointsStrokeWidth={2}
-                            pointsVisible={false}
-                          >
-                            <g>
-                              <styled.path
-                                color="#BDC1C6"
-                                d="M 0 1  C
-=======
                             <Path
                               areaColor="#34495e"
                               areaOpacity={0.5}
@@ -1799,7 +860,6 @@
                                 <styled.path
                                   color="#BDC1C6"
                                   d="M 0 1  C
->>>>>>> 09719c2b
       0
       1
       0
@@ -3643,10 +2703,6 @@
               <div
                 className="columnHeader"
               >
-<<<<<<< HEAD
-                <div
-                  className="edgeCanvas"
-=======
                 <h2 />
               </div>
               <div
@@ -3660,15 +2716,9 @@
                   }
                   reverseEdges={false}
                   type="execution"
->>>>>>> 09719c2b
                 >
                   <div
-                    className="edgeCanvas kWKfgJ"
-                    style={
-                      Object {
-                        "width": "200px",
-                      }
-                    }
+                    className="edgeCanvas"
                   >
                     <LineChart
                       areaVisible={false}
@@ -4210,10 +3260,6 @@
               <div
                 className="columnHeader"
               >
-<<<<<<< HEAD
-                <div
-                  className="edgeCanvas"
-=======
                 <h2>
                   Target
                 </h2>
@@ -4229,15 +3275,9 @@
                   }
                   reverseEdges={false}
                   type="artifact"
->>>>>>> 09719c2b
                 >
                   <div
-                    className="edgeCanvas kWKfgJ"
-                    style={
-                      Object {
-                        "width": "200px",
-                      }
-                    }
+                    className="edgeCanvas"
                   >
                     <LineChart
                       areaVisible={false}
@@ -4779,10 +3819,6 @@
               <div
                 className="columnHeader"
               >
-<<<<<<< HEAD
-                <div
-                  className="edgeCanvas"
-=======
                 <h2 />
               </div>
               <div
@@ -4796,15 +3832,9 @@
                   }
                   reverseEdges={false}
                   type="execution"
->>>>>>> 09719c2b
                 >
                   <div
-                    className="edgeCanvas kWKfgJ"
-                    style={
-                      Object {
-                        "width": "200px",
-                      }
-                    }
+                    className="edgeCanvas"
                   >
                     <LineChart
                       areaVisible={false}
@@ -5369,36 +4399,6 @@
               <div
                 className="columnHeader"
               >
-<<<<<<< HEAD
-                <div
-                  className="edgeCanvas edgeCanvasReverse"
-                >
-                  <LineChart
-                    areaVisible={false}
-                    axisColor="#34495e"
-                    axisOpacity={0.3}
-                    axisVisible={false}
-                    axisWidth={1}
-                    data={
-                      Array [
-                        Object {
-                          "x": 0,
-                          "y": 0,
-                        },
-                        Object {
-                          "x": 30,
-                          "y": 0,
-                        },
-                        Object {
-                          "x": 170,
-                          "y": 0,
-                        },
-                        Object {
-                          "x": 200,
-                          "y": 0,
-                        },
-                      ]
-=======
                 <h2>
                   Output Artifact
                 </h2>
@@ -5417,13 +4417,7 @@
                   type="artifact"
                 >
                   <div
-                    className="edgeCanvas kWKfgJ reverse"
-                    style={
-                      Object {
-                        "width": "200px",
-                      }
->>>>>>> 09719c2b
-                    }
+                    className="edgeCanvas edgeCanvasReverse"
                   >
                     <LineChart
                       areaVisible={false}
