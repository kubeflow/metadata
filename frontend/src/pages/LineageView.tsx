--- conflicted
+++ resolved
@@ -18,12 +18,7 @@
 import * as React from 'react';
 import {classes} from 'typestyle';
 import {commonCss} from '../Css';
-<<<<<<< HEAD
 import {ArtifactProperties, ListRequest} from '../lib/Api';
-import {ToolbarProps} from '../components/Toolbar';
-=======
-import {ListRequest} from '../lib/Api';
->>>>>>> 24888581
 import {LineageCardColumn, CardDetails} from '../components/LineageCardColumn';
 import {LineageActionBar} from "../components/LineageActionBar";
 import {Artifact} from "../generated/src/apis/metadata/metadata_store_pb";
@@ -40,13 +35,9 @@
   target?: Artifact;
 }
 
-<<<<<<< HEAD
-class LineageView extends Page<LineageViewProps, LineageViewState> {
+class LineageView extends React.Component<LineageViewProps, LineageViewState> {
   private readonly actionBarRef: React.Ref<LineageActionBar>;
 
-=======
-class LineageView extends React.Component<{}, LineageViewState> {
->>>>>>> 24888581
   constructor(props: any) {
     super(props);
     this.actionBarRef = React.createRef<LineageActionBar>();
