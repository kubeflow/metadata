--- conflicted
+++ resolved
@@ -34,7 +34,6 @@
 	host          = flag.String("host", "localhost", "Hostname to listen on.")
 	rpcPort       = flag.Int("rpc_port", 9090, "RPC serving port.")
 	httpPort      = flag.Int("http_port", 8080, "HTTP serving port.")
-	mlmdAddr      = flag.String("mlmd_address", "127.0.0.1:9090", "The server address of ml_metadata in the format of host:port")
 	schemaRootDir = flag.String("schema_root_dir", "schema/alpha", "Root directory for the predefined schemas.")
 )
 
@@ -46,15 +45,7 @@
 
 	rpcEndpoint := fmt.Sprintf("%s:%d", *host, *rpcPort)
 	rpcServer := grpc.NewServer()
-<<<<<<< HEAD
-	pb.RegisterMetadataServiceServer(rpcServer, service.NewService())
-=======
-	metadataService, err := service.NewService(mlmdClient, *schemaRootDir)
-	if err != nil {
-		glog.Fatalf("Failed to create metadata server: %v", err)
-	}
-	pb.RegisterMetadataServiceServer(rpcServer, metadataService)
->>>>>>> aea9e8bc
+	pb.RegisterMetadataServiceServer(rpcServer, service.New())
 
 	go func() {
 		listen, err := net.Listen("tcp", rpcEndpoint)
@@ -70,15 +61,13 @@
 	mux := runtime.NewServeMux()
 
 	opts := []grpc.DialOption{grpc.WithInsecure()}
-	err = pb.RegisterMetadataServiceHandlerFromEndpoint(ctx, mux, rpcEndpoint, opts)
-	if err != nil {
+	if err := pb.RegisterMetadataServiceHandlerFromEndpoint(ctx, mux, rpcEndpoint, opts); err != nil {
 		glog.Fatal(err)
 	}
 
 	httpEndpoint := fmt.Sprintf("%s:%d", *host, *httpPort)
 	glog.Infof("HTTP server listening on %s", httpEndpoint)
-	err = http.ListenAndServe(httpEndpoint, mux)
-	if err != nil {
+	if err := http.ListenAndServe(httpEndpoint, mux); err != nil {
 		glog.Fatal(err)
 	}
 }