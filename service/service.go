// Copyright 2019 Google LLC
//
// Licensed under the Apache License, Version 2.0 (the "License");
// you may not use this file except in compliance with the License.
// You may obtain a copy of the License at
//
//      http://www.apache.org/licenses/LICENSE-2.0
//
// Unless required by applicable law or agreed to in writing, software
// distributed under the License is distributed on an "AS IS" BASIS,
// WITHOUT WARRANTIES OR CONDITIONS OF ANY KIND, either express or implied.
// See the License for the specific language governing permissions and
// limitations under the License.

// Package service exports the type Service which implements the API defined by
// MetadataService.
package service

import (
	"context"
	"errors"
	"fmt"
<<<<<<< HEAD
	"strings"

	"ml_metadata/metadata_store/mlmetadata"
	mlpb "ml_metadata/proto/metadata_store_go_proto"

	"github.com/golang/protobuf/proto"
	pb "github.com/kubeflow/metadata/api"
=======
	"time"

	"github.com/golang/glog"
	"github.com/golang/protobuf/proto"
	pb "github.com/kubeflow/metadata/api"
	mlmd "github.com/kubeflow/metadata/ml_metadata"
	"github.com/kubeflow/metadata/schemaparser"
)

const (
	wholeMetaPropertyName string = "__ALL_META__"
	categoryPropertyName  string = "category"
	artifactCategory      string = "artifact"
	defaultTimeout               = 5 * time.Second
>>>>>>> aea9e8bc
)

// Service implements the gRPC service MetadataService defined in the metadata
// API spec.
type Service struct {
<<<<<<< HEAD
	// mlmdClient mlmd.MetadataStoreServiceClient
	client *mlmetadata.Store
}

// NewService returns a new MetadataService.
func NewService() *Service {
	client := mlmetadata.NewStore()
	return &Service{}
=======
	mlmdClient       mlmd.MetadataStoreServiceClient
	typeNameToMLMDID map[string]int64

	// TODO: Once MLMD type system supports schema annotations, the following two fields can be obtained by quering MLMD types.
	// map from type name to the schema id, which is used to verify the incoming data.
	typeNameToID map[string]string
	schemaset    *schemaparser.SchemaSet
}

// NewService returns a new MetadataService.
func NewService(mlmdClient mlmd.MetadataStoreServiceClient, schemaRootDir string) (*Service, error) {
	ss, err := schemaparser.NewSchemaSetFromADir(schemaRootDir)
	if err != nil {
		return nil, err
	}
	typeNameToID := make(map[string]string)
	typeNameToMLMDID := make(map[string]int64)
	for id := range ss.Schemas {
		tn, err := ss.TypeName(id)
		if err != nil {
			glog.Warningf("schema misses 'kind', 'apiversion', or 'namespace'. schema $id = %s", id)
			continue
		}
		category, err := ss.ConstantStringType(id, categoryPropertyName)
		if err != nil {
			return nil, fmt.Errorf("schema %q property. schema $id = %s", categoryPropertyName, id)
		}
		switch category {
		case artifactCategory:
			mlmdID, err := registerArtifactType(mlmdClient, ss, id, tn)
			if err != nil {
				return nil, err
			}
			typeNameToID[tn] = id
			typeNameToMLMDID[tn] = mlmdID
			// TODO: add cases for execution and other categories.
		default:
			glog.Errorf("Ignored unknown type %q in %q", tn, id)
		}

	}
	return &Service{
		mlmdClient:       mlmdClient,
		typeNameToMLMDID: typeNameToMLMDID,
		typeNameToID:     typeNameToID,
		schemaset:        ss,
	}, nil
}

func registerArtifactType(mlmdClient mlmd.MetadataStoreServiceClient, ss *schemaparser.SchemaSet, id string, name string) (int64, error) {
	properties, err := ss.SimpleProperties(id)
	if err != nil {
		return 0, err
	}
	artifactType := &mlmd.ArtifactType{
		Name:       &name,
		Properties: make(map[string]mlmd.PropertyType),
	}
	for pname, ptype := range properties {
		if pname == categoryPropertyName {
			continue
		}
		switch ptype {
		case schemaparser.StringType:
			artifactType.Properties[pname] = mlmd.PropertyType_STRING
		case schemaparser.IntegerType:
			artifactType.Properties[pname] = mlmd.PropertyType_INT
		case schemaparser.NumberType:
			artifactType.Properties[pname] = mlmd.PropertyType_DOUBLE
		default:
			return 0, fmt.Errorf("internal error: unknown simple property type %q for property %q", ptype, pname)
		}
	}
	artifactType.Properties[wholeMetaPropertyName] = mlmd.PropertyType_STRING
	ctx, cancel := context.WithTimeout(context.Background(), defaultTimeout)
	defer cancel()
	response, err := mlmdClient.PutArtifactType(ctx, &mlmd.PutArtifactTypeRequest{
		ArtifactType:   artifactType,
		AllFieldsMatch: proto.Bool(true),
	})
	if err != nil {
		return 0, fmt.Errorf("error response from MLMD server: %s", err)
	}
	return *response.TypeId, nil
>>>>>>> aea9e8bc
}

// GetResource returns the specified resource in the request.
func (s *Service) GetResource(ctx context.Context, in *pb.GetResourceRequest) (*pb.Resource, error) {
	if in.Name == "" {
		return nil, errors.New("must specify name")
	}

	return &pb.Resource{Name: in.Name}, nil
}

const (
	kfWorkspace   = "kf_workspace"
	kfNamespace   = "kf_namespace"
	kfDescription = "kf_description"

	kfDefaultNamespace = "types.kubeflow.org/default"
)

func toMLMDArtifactType(in *pb.ArtifactType) (*mlpb.ArtifactType, error) {
	res := &mlpb.ArtifactType{
		Id: proto.Int64(in.Id),
	}

	for k, v := range in.TypeProperties {
		if strings.HasPrefix(k, "kf_") {
			return nil, fmt.Errorf("type property %q uses system-reserved prefix 'kf_'", k)
		}

		switch x := v.Type.(type) {
		case *pb.Type_IntegerType:
			res.Properties[k] = mlpb.PropertyType_INT
		case *pb.Type_DoubleType:
			res.Properties[k] = mlpb.PropertyType_DOUBLE
		case *pb.Type_StringType:
			res.Properties[k] = mlpb.PropertyType_STRING
		default:
			return nil, fmt.Errorf("Property %q has invalid type %T", k, x)
		}
	}

	// TODO(neuromage): Check and remove trailing / in namespaces.
	// TODO(neuromage): Check type names.
	namespace := kfDefaultNamespace
	if in.Namespace != nil && in.Namespace.Name != "" {
		namespace = in.Namespace.Name
	}
	name := namespace + "/" + in.Name
	res.Name = proto.String(name)

	// res.Properties[kfNamespace] = namespace

	return res, nil
}

func toArtifactType(in *mlpb.ArtifactType) (*pb.ArtifactType, error) {
	res := &pb.ArtifactType{
		Id: in.GetId(),
	}

	for k, v := range in.Properties {
		switch v {
		case mlpb.PropertyType_INT:
			res.TypeProperties[k] = &pb.Type{Type: &pb.Type_IntegerType{}}
		case mlpb.PropertyType_DOUBLE:
			res.TypeProperties[k] = &pb.Type{Type: &pb.Type_DoubleType{}}
		case mlpb.PropertyType_STRING:
			res.TypeProperties[k] = &pb.Type{Type: &pb.Type_StringType{}}
		}
	}

	// Sanity check!!!!!!!!!!!!
	ns := strings.Split(in.GetName(), "/")

	name := ns[len(ns)-1]
	namespace := strings.Join(ns[0:len(ns)-2], "/")

	res.Namespace = &pb.Namespace{Name: namespace}
	res.Name = name

	return res, nil
}

func (s *Service) CreateArtifactTypeRequest(ctx context.Context, req *pb.CreateArtifactTypeRequest) (*pb.CreateArtifactTypeResponse, error) {

	storedType, err := toMLMDArtifactType(req.GetArtifactType())
	if err != nil {
		return nil, err
	}

	id, err := s.client.PutArtifactType(storedType, &mlmetadata.PutTypeOptions{AllFieldsMustMatch: true})
	if err != nil {
		return nil, err
	}

	res := &pb.CreateArtifactTypeResponse{Id: int64(id)}

	return res, nil
}<|MERGE_RESOLUTION|>--- conflicted
+++ resolved
@@ -18,9 +18,7 @@
 
 import (
 	"context"
-	"errors"
 	"fmt"
-<<<<<<< HEAD
 	"strings"
 
 	"ml_metadata/metadata_store/mlmetadata"
@@ -28,131 +26,18 @@
 
 	"github.com/golang/protobuf/proto"
 	pb "github.com/kubeflow/metadata/api"
-=======
-	"time"
-
-	"github.com/golang/glog"
-	"github.com/golang/protobuf/proto"
-	pb "github.com/kubeflow/metadata/api"
-	mlmd "github.com/kubeflow/metadata/ml_metadata"
-	"github.com/kubeflow/metadata/schemaparser"
-)
-
-const (
-	wholeMetaPropertyName string = "__ALL_META__"
-	categoryPropertyName  string = "category"
-	artifactCategory      string = "artifact"
-	defaultTimeout               = 5 * time.Second
->>>>>>> aea9e8bc
 )
 
 // Service implements the gRPC service MetadataService defined in the metadata
 // API spec.
 type Service struct {
-<<<<<<< HEAD
-	// mlmdClient mlmd.MetadataStoreServiceClient
 	client *mlmetadata.Store
 }
 
-// NewService returns a new MetadataService.
-func NewService() *Service {
-	client := mlmetadata.NewStore()
+// New returns a new instance of Service.
+func New() *Service {
+	// client := mlmetadata.NewStore()
 	return &Service{}
-=======
-	mlmdClient       mlmd.MetadataStoreServiceClient
-	typeNameToMLMDID map[string]int64
-
-	// TODO: Once MLMD type system supports schema annotations, the following two fields can be obtained by quering MLMD types.
-	// map from type name to the schema id, which is used to verify the incoming data.
-	typeNameToID map[string]string
-	schemaset    *schemaparser.SchemaSet
-}
-
-// NewService returns a new MetadataService.
-func NewService(mlmdClient mlmd.MetadataStoreServiceClient, schemaRootDir string) (*Service, error) {
-	ss, err := schemaparser.NewSchemaSetFromADir(schemaRootDir)
-	if err != nil {
-		return nil, err
-	}
-	typeNameToID := make(map[string]string)
-	typeNameToMLMDID := make(map[string]int64)
-	for id := range ss.Schemas {
-		tn, err := ss.TypeName(id)
-		if err != nil {
-			glog.Warningf("schema misses 'kind', 'apiversion', or 'namespace'. schema $id = %s", id)
-			continue
-		}
-		category, err := ss.ConstantStringType(id, categoryPropertyName)
-		if err != nil {
-			return nil, fmt.Errorf("schema %q property. schema $id = %s", categoryPropertyName, id)
-		}
-		switch category {
-		case artifactCategory:
-			mlmdID, err := registerArtifactType(mlmdClient, ss, id, tn)
-			if err != nil {
-				return nil, err
-			}
-			typeNameToID[tn] = id
-			typeNameToMLMDID[tn] = mlmdID
-			// TODO: add cases for execution and other categories.
-		default:
-			glog.Errorf("Ignored unknown type %q in %q", tn, id)
-		}
-
-	}
-	return &Service{
-		mlmdClient:       mlmdClient,
-		typeNameToMLMDID: typeNameToMLMDID,
-		typeNameToID:     typeNameToID,
-		schemaset:        ss,
-	}, nil
-}
-
-func registerArtifactType(mlmdClient mlmd.MetadataStoreServiceClient, ss *schemaparser.SchemaSet, id string, name string) (int64, error) {
-	properties, err := ss.SimpleProperties(id)
-	if err != nil {
-		return 0, err
-	}
-	artifactType := &mlmd.ArtifactType{
-		Name:       &name,
-		Properties: make(map[string]mlmd.PropertyType),
-	}
-	for pname, ptype := range properties {
-		if pname == categoryPropertyName {
-			continue
-		}
-		switch ptype {
-		case schemaparser.StringType:
-			artifactType.Properties[pname] = mlmd.PropertyType_STRING
-		case schemaparser.IntegerType:
-			artifactType.Properties[pname] = mlmd.PropertyType_INT
-		case schemaparser.NumberType:
-			artifactType.Properties[pname] = mlmd.PropertyType_DOUBLE
-		default:
-			return 0, fmt.Errorf("internal error: unknown simple property type %q for property %q", ptype, pname)
-		}
-	}
-	artifactType.Properties[wholeMetaPropertyName] = mlmd.PropertyType_STRING
-	ctx, cancel := context.WithTimeout(context.Background(), defaultTimeout)
-	defer cancel()
-	response, err := mlmdClient.PutArtifactType(ctx, &mlmd.PutArtifactTypeRequest{
-		ArtifactType:   artifactType,
-		AllFieldsMatch: proto.Bool(true),
-	})
-	if err != nil {
-		return 0, fmt.Errorf("error response from MLMD server: %s", err)
-	}
-	return *response.TypeId, nil
->>>>>>> aea9e8bc
-}
-
-// GetResource returns the specified resource in the request.
-func (s *Service) GetResource(ctx context.Context, in *pb.GetResourceRequest) (*pb.Resource, error) {
-	if in.Name == "" {
-		return nil, errors.New("must specify name")
-	}
-
-	return &pb.Resource{Name: in.Name}, nil
 }
 
 const (
