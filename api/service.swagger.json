{
  "swagger": "2.0",
  "info": {
    "title": "api/service.proto",
    "version": "version not set"
  },
  "schemes": [
    "http",
    "https"
  ],
  "consumes": [
    "application/json"
  ],
  "produces": [
    "application/json"
  ],
  "paths": {
    "/api/v1alpha1/artifact_types": {
      "get": {
        "operationId": "ListArtifactTypes",
        "responses": {
          "200": {
            "description": "A successful response.",
            "schema": {
              "$ref": "#/definitions/apiListArtifactTypesResponse"
            }
          }
        },
        "tags": [
          "MetadataService"
        ]
      },
      "post": {
        "operationId": "CreateArtifactType",
        "responses": {
          "200": {
            "description": "A successful response.",
            "schema": {
              "$ref": "#/definitions/apiCreateArtifactTypeResponse"
            }
          }
        },
        "parameters": [
          {
            "name": "body",
            "in": "body",
            "required": true,
            "schema": {
              "$ref": "#/definitions/apiArtifactType"
            }
          }
        ],
        "tags": [
          "MetadataService"
        ]
      }
    },
<<<<<<< HEAD
    "/api/v1alpha1/execution_types": {
      "get": {
        "operationId": "ListExecutionTypes",
        "responses": {
          "200": {
            "description": "A successful response.",
            "schema": {
              "$ref": "#/definitions/apiListExecutionTypesResponse"
            }
          }
        },
        "tags": [
          "MetadataService"
        ]
      },
      "post": {
        "operationId": "CreateExecutionType",
        "responses": {
          "200": {
            "description": "A successful response.",
            "schema": {
              "$ref": "#/definitions/apiCreateExecutionTypeResponse"
            }
          }
        },
        "parameters": [
          {
            "name": "body",
            "in": "body",
            "required": true,
            "schema": {
              "$ref": "#/definitions/apiExecutionType"
            }
          }
        ],
        "tags": [
          "MetadataService"
        ]
      }
    },
    "/api/v1alpha1/{name=artifact_types/*/artifacts/*}": {
=======
    "/api/v1alpha1/{name=artifact_types/**/artifacts/*}": {
>>>>>>> be642856
      "get": {
        "operationId": "GetArtifact",
        "responses": {
          "200": {
            "description": "A successful response.",
            "schema": {
              "$ref": "#/definitions/apiGetArtifactResponse"
            }
          }
        },
        "parameters": [
          {
            "name": "name",
            "description": "Artifact name is like\n`artifact_types/{namespace}/{typename}/artifact/{id}`.",
            "in": "path",
            "required": true,
            "type": "string"
          }
        ],
        "tags": [
          "MetadataService"
        ]
      },
      "delete": {
        "operationId": "DeleteArtifact",
        "responses": {
          "200": {
            "description": "A successful response.",
            "schema": {
              "properties": {}
            }
          }
        },
        "parameters": [
          {
            "name": "name",
            "in": "path",
            "required": true,
            "type": "string"
          }
        ],
        "tags": [
          "MetadataService"
        ]
      }
    },
    "/api/v1alpha1/{name=artifact_types/**}": {
      "get": {
        "operationId": "GetArtifactType",
        "responses": {
          "200": {
            "description": "A successful response.",
            "schema": {
              "$ref": "#/definitions/apiGetArtifactTypeResponse"
            }
          }
        },
        "parameters": [
          {
            "name": "name",
            "description": "ArtifactType names are of the form `artifact_types/{namespace}/{name}`.",
            "in": "path",
            "required": true,
            "type": "string"
          }
        ],
        "tags": [
          "MetadataService"
        ]
      },
      "delete": {
        "operationId": "DeleteArtifactType",
        "responses": {
          "200": {
            "description": "A successful response.",
            "schema": {
              "properties": {}
            }
          }
        },
        "parameters": [
          {
            "name": "name",
            "in": "path",
            "required": true,
            "type": "string"
          }
        ],
        "tags": [
          "MetadataService"
        ]
      }
    },
    "/api/v1alpha1/{name=artifact_types/**}/artifacts": {
      "get": {
        "operationId": "ListArtifacts",
        "responses": {
          "200": {
            "description": "A successful response.",
            "schema": {
              "$ref": "#/definitions/apiListArtifactsResponse"
            }
          }
        },
        "parameters": [
          {
            "name": "name",
            "in": "path",
            "required": true,
            "type": "string"
          }
        ],
        "tags": [
          "MetadataService"
        ]
      }
    },
<<<<<<< HEAD
    "/api/v1alpha1/{name=execution_types/*/executions/*}": {
      "get": {
        "operationId": "GetExecution",
        "responses": {
          "200": {
            "description": "A successful response.",
            "schema": {
              "$ref": "#/definitions/apiGetExecutionResponse"
            }
          }
        },
        "parameters": [
          {
            "name": "name",
            "description": "Execution name is like\n`execution_types/{namespace}/{typename}/execution/{id}`.",
            "in": "path",
            "required": true,
            "type": "string"
          }
        ],
        "tags": [
          "MetadataService"
        ]
      },
      "delete": {
        "operationId": "DeleteExecution",
        "responses": {
          "200": {
            "description": "A successful response.",
            "schema": {
              "properties": {}
            }
          }
        },
        "parameters": [
          {
            "name": "name",
            "in": "path",
            "required": true,
            "type": "string"
          }
        ],
        "tags": [
          "MetadataService"
        ]
      }
    },
    "/api/v1alpha1/{name=execution_types/*}": {
      "get": {
        "operationId": "GetExecutionType",
        "responses": {
          "200": {
            "description": "A successful response.",
            "schema": {
              "$ref": "#/definitions/apiGetExecutionTypeResponse"
            }
          }
        },
        "parameters": [
          {
            "name": "name",
            "in": "path",
            "required": true,
            "type": "string"
          }
        ],
        "tags": [
          "MetadataService"
        ]
      },
      "delete": {
        "operationId": "DeleteExecutionType",
        "responses": {
          "200": {
            "description": "A successful response.",
            "schema": {
              "properties": {}
            }
          }
        },
        "parameters": [
          {
            "name": "name",
            "in": "path",
            "required": true,
            "type": "string"
          }
        ],
        "tags": [
          "MetadataService"
        ]
      }
    },
    "/api/v1alpha1/{name=execution_types/*}/executions": {
      "get": {
        "operationId": "ListExecutions",
        "responses": {
          "200": {
            "description": "A successful response.",
            "schema": {
              "$ref": "#/definitions/apiListExecutionsResponse"
            }
          }
        },
        "parameters": [
          {
            "name": "name",
            "in": "path",
            "required": true,
            "type": "string"
          }
        ],
        "tags": [
          "MetadataService"
        ]
      }
    },
    "/api/v1alpha1/{parent=artifact_types/*}/artifacts": {
=======
    "/api/v1alpha1/{parent=artifact_types/**}/artifacts": {
>>>>>>> be642856
      "post": {
        "operationId": "CreateArtifact",
        "responses": {
          "200": {
            "description": "A successful response.",
            "schema": {
              "$ref": "#/definitions/apiCreateArtifactResponse"
            }
          }
        },
        "parameters": [
          {
            "name": "parent",
            "description": "Creates the specified artifact as an instance of ArtifactType with this\nfully qualified name. |parent| takes the form\n`artifact_types/{namespace}/{name\u003e}`.",
            "in": "path",
            "required": true,
            "type": "string"
          },
          {
            "name": "body",
            "description": "The Artifact to create. Note that Artifact.type_id is ignored.",
            "in": "body",
            "required": true,
            "schema": {
              "$ref": "#/definitions/apiArtifact"
            }
          }
        ],
        "tags": [
          "MetadataService"
        ]
      }
    },
    "/api/v1alpha1/{parent=execution_types/*}/executions": {
      "post": {
        "operationId": "CreateExecution",
        "responses": {
          "200": {
            "description": "A successful response.",
            "schema": {
              "$ref": "#/definitions/apiCreateExecutionResponse"
            }
          }
        },
        "parameters": [
          {
            "name": "parent",
            "description": "Creates the specified artifact as an instance of ExecutionType with this\nfully qualified name. |parent| takes the form\n`execution_types/{namespace}/{name\u003e}`.",
            "in": "path",
            "required": true,
            "type": "string"
          },
          {
            "name": "body",
            "description": "The Execution to create. Note that Execution.type_id is ignored.",
            "in": "body",
            "required": true,
            "schema": {
              "$ref": "#/definitions/apiExecution"
            }
          }
        ],
        "tags": [
          "MetadataService"
        ]
      }
    }
  },
  "definitions": {
    "ExecutionState": {
      "type": "string",
      "enum": [
        "UNKNOWN",
        "NEW",
        "RUNNING",
        "COMPLETE",
        "FAILED"
      ],
      "default": "UNKNOWN",
      "description": "State captures the state of the execution."
    },
    "apiArtifact": {
      "type": "object",
      "properties": {
        "id": {
          "type": "string",
          "format": "int64",
          "description": "System-provided id."
        },
        "type_id": {
          "type": "string",
          "format": "int64",
          "description": "The id of the type of the artifact."
        },
        "uri": {
          "type": "string",
          "description": "The URI of the artifact."
        },
        "properties": {
          "type": "object",
          "additionalProperties": {
            "$ref": "#/definitions/apiValue"
          },
          "description": "Properties must be specified in the ArtifactType."
        },
        "custom_properties": {
          "type": "object",
          "additionalProperties": {
            "$ref": "#/definitions/apiValue"
          },
          "description": "Arbitrary user-provided properties that do not correspond to fields in the\nschema for the artifact type. These additional properties can be specified\nby the user when the artifact is created/updated."
        },
        "name": {
          "type": "string",
          "description": "Optional. Human-readable name of the artifact."
        },
        "workspace": {
          "$ref": "#/definitions/apiWorkspace",
          "description": "Required. The workspace that an artifact belongs to. Empty defaults to the\n'default' workspace."
        },
        "labels": {
          "type": "object",
          "additionalProperties": {
            "type": "string"
          },
          "description": "Arbitrary key-value pairs for labeling."
        },
        "create_time": {
          "type": "string",
          "format": "date-time",
          "description": "The time at which the artifact was created. System-provided."
        },
        "update_time": {
          "type": "string",
          "format": "date-time",
          "description": "The time at which the artifact was last updated. System-provided."
        }
      },
      "description": "Artifact represents metadata about a machine-learning workflow artifact."
    },
    "apiArtifactType": {
      "type": "object",
      "properties": {
        "id": {
          "type": "string",
          "format": "int64",
          "description": "System-provided id."
        },
        "name": {
          "type": "string",
          "description": "Required. Represents the name of a type. Name takes the form\n`{namespace}/{name}` and should be unique. {namespace} should be like\n`kubeflow.org/pipelines/v1` or `myorganization.com/ml`. Namespaces ensures\nmultiple organizations can define ML schemas without type name collision.\nIf {namespace} is empty during creation, the system-default namespace will\nbe used."
        },
        "properties": {
          "type": "object",
          "additionalProperties": {
            "$ref": "#/definitions/apiPropertyType"
          },
          "description": "Schema representing the fields and their types for this artifact."
        },
        "description": {
          "type": "string",
          "description": "An optional human-readable description of this type."
        }
      },
      "description": "ArtifactType represents the type of an ML artifact. It is used to define the\nschema of a named type."
    },
    "apiCreateArtifactResponse": {
      "type": "object",
      "properties": {
        "artifact": {
          "$ref": "#/definitions/apiArtifact",
          "description": "Newly created artifact with id."
        }
      }
    },
    "apiCreateArtifactTypeResponse": {
      "type": "object",
      "properties": {
        "artifact_type": {
          "$ref": "#/definitions/apiArtifactType",
          "description": "Newly created artifact type with id."
        }
      }
    },
    "apiCreateExecutionResponse": {
      "type": "object",
      "properties": {
        "execution": {
          "$ref": "#/definitions/apiExecution",
          "description": "Newly created execution with id."
        }
      }
    },
    "apiCreateExecutionTypeResponse": {
      "type": "object",
      "properties": {
        "execution_type": {
          "$ref": "#/definitions/apiExecutionType",
          "description": "Newly created execution type with id."
        }
      }
    },
    "apiExecution": {
      "type": "object",
      "properties": {
        "id": {
          "type": "string",
          "format": "int64",
          "description": "System-provided id."
        },
        "type_id": {
          "type": "string",
          "format": "int64",
          "description": "The type of the execution."
        },
        "last_known_state": {
          "$ref": "#/definitions/ExecutionState",
          "description": "The last known state of an execution."
        },
        "properties": {
          "type": "object",
          "additionalProperties": {
            "$ref": "#/definitions/apiValue"
          },
          "description": "Properties must be specified in ExecutionType."
        },
        "custom_properties": {
          "type": "object",
          "additionalProperties": {
            "$ref": "#/definitions/apiValue"
          },
          "description": "Arbitrary user-provided properties that do not correspond to fields in the\nschema for the execution type."
        },
        "name": {
          "type": "string",
          "description": "Optional. Human-readable name of the execution."
        },
        "workspace": {
          "$ref": "#/definitions/apiWorkspace",
          "description": "Required. The workspace that the execution belongs to. Empty defaults to\nthe 'default' workspace."
        },
        "labels": {
          "type": "object",
          "additionalProperties": {
            "type": "string"
          },
          "description": "Arbitrary key-value pairs for labeling."
        },
        "create_time": {
          "type": "string",
          "format": "date-time",
          "description": "The time at which the execution was created. System-provided."
        },
        "update_time": {
          "type": "string",
          "format": "date-time",
          "description": "The time at which the execution was last updated. System-provided."
        },
        "start_time": {
          "type": "string",
          "format": "date-time",
          "description": "The time at which the execution was started."
        },
        "end_time": {
          "type": "string",
          "format": "date-time",
          "description": "The time at which the execution ended."
        }
      },
      "description": "Execution represents metadata about a machine-learning workflow execution\nstep."
    },
    "apiExecutionType": {
      "type": "object",
      "properties": {
        "id": {
          "type": "string",
          "format": "int64",
          "description": "System-provided id."
        },
        "name": {
          "type": "string",
          "description": "Required. Represents the name of the type. Must be unique within a\nnamespace."
        },
        "properties": {
          "type": "object",
          "additionalProperties": {
            "$ref": "#/definitions/apiPropertyType"
          },
          "description": "Schema representing the fields and their types for this type."
        },
        "description": {
          "type": "string",
          "description": "An optional human-readable description of this type."
        }
      },
      "description": "ExecutionType represents the type of an ML execution step."
    },
    "apiGetArtifactResponse": {
      "type": "object",
      "properties": {
        "artifact": {
          "$ref": "#/definitions/apiArtifact"
        }
      }
    },
    "apiGetArtifactTypeResponse": {
      "type": "object",
      "properties": {
        "artifact_type": {
          "$ref": "#/definitions/apiArtifactType"
        }
      }
    },
    "apiGetExecutionResponse": {
      "type": "object",
      "properties": {
        "execution": {
          "$ref": "#/definitions/apiExecution"
        }
      }
    },
    "apiGetExecutionTypeResponse": {
      "type": "object",
      "properties": {
        "execution_type": {
          "$ref": "#/definitions/apiExecutionType"
        }
      }
    },
    "apiListArtifactTypesResponse": {
      "type": "object",
      "properties": {
        "artifact_types": {
          "type": "array",
          "items": {
            "$ref": "#/definitions/apiArtifactType"
          },
          "collectionFormat": "multi"
        }
      }
    },
    "apiListArtifactsResponse": {
      "type": "object",
      "properties": {
        "artifacts": {
          "type": "array",
          "items": {
            "$ref": "#/definitions/apiArtifact"
          },
          "collectionFormat": "multi"
        }
      }
    },
    "apiListExecutionTypesResponse": {
      "type": "object",
      "properties": {
        "execution_types": {
          "type": "array",
          "items": {
            "$ref": "#/definitions/apiExecutionType"
          },
          "collectionFormat": "multi"
        }
      }
    },
    "apiListExecutionsResponse": {
      "type": "object",
      "properties": {
        "executions": {
          "type": "array",
          "items": {
            "$ref": "#/definitions/apiExecution"
          },
          "collectionFormat": "multi"
        }
      }
    },
    "apiPropertyType": {
      "type": "string",
      "enum": [
        "UNKNOWN",
        "INT",
        "DOUBLE",
        "STRING"
      ],
      "default": "UNKNOWN",
      "description": "Type is the type of a field."
    },
    "apiValue": {
      "type": "object",
      "properties": {
        "int_value": {
          "type": "string",
          "format": "int64"
        },
        "double_value": {
          "type": "number",
          "format": "double"
        },
        "string_value": {
          "type": "string"
        }
      },
      "description": "Value is the value of the field."
    },
    "apiWorkspace": {
      "type": "object",
      "properties": {
        "name": {
          "type": "string"
        }
      },
      "description": "Workspaces represent a named collection of Artifacts and Executions. Similar\nconcept as that of a folder to group files."
    }
  }
}<|MERGE_RESOLUTION|>--- conflicted
+++ resolved
@@ -55,7 +55,6 @@
         ]
       }
     },
-<<<<<<< HEAD
     "/api/v1alpha1/execution_types": {
       "get": {
         "operationId": "ListExecutionTypes",
@@ -96,10 +95,7 @@
         ]
       }
     },
-    "/api/v1alpha1/{name=artifact_types/*/artifacts/*}": {
-=======
     "/api/v1alpha1/{name=artifact_types/**/artifacts/*}": {
->>>>>>> be642856
       "get": {
         "operationId": "GetArtifact",
         "responses": {
@@ -217,8 +213,7 @@
         ]
       }
     },
-<<<<<<< HEAD
-    "/api/v1alpha1/{name=execution_types/*/executions/*}": {
+    "/api/v1alpha1/{name=execution_types/**/executions/*}": {
       "get": {
         "operationId": "GetExecution",
         "responses": {
@@ -265,7 +260,7 @@
         ]
       }
     },
-    "/api/v1alpha1/{name=execution_types/*}": {
+    "/api/v1alpha1/{name=execution_types/**}": {
       "get": {
         "operationId": "GetExecutionType",
         "responses": {
@@ -311,7 +306,7 @@
         ]
       }
     },
-    "/api/v1alpha1/{name=execution_types/*}/executions": {
+    "/api/v1alpha1/{name=execution_types/**}/executions": {
       "get": {
         "operationId": "ListExecutions",
         "responses": {
@@ -335,11 +330,9 @@
         ]
       }
     },
-    "/api/v1alpha1/{parent=artifact_types/*}/artifacts": {
-=======
     "/api/v1alpha1/{parent=artifact_types/**}/artifacts": {
->>>>>>> be642856
       "post": {
+        "summary": "NOTE:\nThe order of the following RPC methods affects the order of matching\na particular HTTP path. So put a more specific path pattern before\na generic one. For example,\nGET /api/v1alpha1/{parent=artifact_types/**}/artifacts\nshould appear before\nGET /api/v1alpha1/{name=artifact_types/**} to be possibly matched.",
         "operationId": "CreateArtifact",
         "responses": {
           "200": {
@@ -372,7 +365,7 @@
         ]
       }
     },
-    "/api/v1alpha1/{parent=execution_types/*}/executions": {
+    "/api/v1alpha1/{parent=execution_types/**}/executions": {
       "post": {
         "operationId": "CreateExecution",
         "responses": {
