--- conflicted
+++ resolved
@@ -156,69 +156,6 @@
 
 
 service MetadataService {
-<<<<<<< HEAD
-  rpc CreateArtifact(CreateArtifactRequest)
-      returns (CreateArtifactResponse) {
-    option (google.api.http) = {
-      post: "/api/v1alpha1/{parent=artifact_types/**}/artifacts"
-      body: "artifact"
-    };
-  }
-
-  rpc GetArtifact(GetArtifactRequest)
-      returns (GetArtifactResponse) {
-    option (google.api.http) = {
-      get: "/api/v1alpha1/{name=artifact_types/**/artifacts/**}"
-    };
-  }
-
-  rpc ListArtifacts(ListArtifactsRequest)
-      returns (ListArtifactsResponse) {
-    option (google.api.http) = {
-      get: "/api/v1alpha1/{name=artifact_types/**}/artifacts"
-    };
-  }
-
-  rpc DeleteArtifact(DeleteArtifactRequest)
-      returns (google.protobuf.Empty) {
-    option (google.api.http) = {
-      delete: "/api/v1alpha1/{name=artifact_types/**/artifacts/**}"
-    };
-  }
-
-  rpc CreateExecution(CreateExecutionRequest)
-      returns (CreateExecutionResponse) {
-    option (google.api.http) = {
-      post: "/api/v1alpha1/{parent=execution_types/**}/executions"
-      body: "execution"
-    };
-  }
-
-  rpc GetExecution(GetExecutionRequest)
-      returns (GetExecutionResponse) {
-    option (google.api.http) = {
-      get: "/api/v1alpha1/{name=execution_types/**/executions/**}"
-    };
-  }
-
-  rpc ListExecutions(ListExecutionsRequest)
-      returns (ListExecutionsResponse) {
-    option (google.api.http) = {
-      get: "/api/v1alpha1/{name=execution_types/**}/executions"
-    };
-  }
-
-  rpc DeleteExecution(DeleteExecutionRequest)
-      returns (google.protobuf.Empty) {
-    option (google.api.http) = {
-      delete: "/api/v1alpha1/{name=execution_types/**/executions/**}"
-    };
-  }
-
-  rpc CreateArtifactType(CreateArtifactTypeRequest)
-      returns (CreateArtifactTypeResponse) {
-=======
-
   // NOTE:
   // The order of the following RPC methods affects the order of matching
   // a particular HTTP path. So put a more specific path pattern before
@@ -226,10 +163,8 @@
   // GET /api/v1alpha1/{parent=artifact_types/**}/artifacts
   // should appear before
   // GET /api/v1alpha1/{name=artifact_types/**} to be possibly matched.
-
   rpc CreateArtifact(CreateArtifactRequest)
       returns (CreateArtifactResponse) {
->>>>>>> be642856
     option (google.api.http) = {
       post: "/api/v1alpha1/{parent=artifact_types/**}/artifacts"
       body: "artifact"
@@ -239,11 +174,7 @@
   rpc GetArtifact(GetArtifactRequest)
       returns (GetArtifactResponse) {
     option (google.api.http) = {
-<<<<<<< HEAD
-      get: "/api/v1alpha1/{name=artifact_types/**}"
-=======
       get: "/api/v1alpha1/{name=artifact_types/**/artifacts/*}"
->>>>>>> be642856
     };
   }
 
@@ -257,7 +188,64 @@
   rpc DeleteArtifact(DeleteArtifactRequest)
       returns (google.protobuf.Empty) {
     option (google.api.http) = {
-<<<<<<< HEAD
+      delete: "/api/v1alpha1/{name=artifact_types/**/artifacts/*}"
+    };
+  }
+
+  rpc CreateExecution(CreateExecutionRequest)
+      returns (CreateExecutionResponse) {
+    option (google.api.http) = {
+      post: "/api/v1alpha1/{parent=execution_types/**}/executions"
+      body: "execution"
+    };
+  }
+
+  rpc GetExecution(GetExecutionRequest)
+      returns (GetExecutionResponse) {
+    option (google.api.http) = {
+      get: "/api/v1alpha1/{name=execution_types/**/executions/*}"
+    };
+  }
+
+  rpc ListExecutions(ListExecutionsRequest)
+      returns (ListExecutionsResponse) {
+    option (google.api.http) = {
+      get: "/api/v1alpha1/{name=execution_types/**}/executions"
+    };
+  }
+
+  rpc DeleteExecution(DeleteExecutionRequest)
+      returns (google.protobuf.Empty) {
+    option (google.api.http) = {
+      delete: "/api/v1alpha1/{name=execution_types/**/executions/*}"
+    };
+  }
+
+  rpc CreateArtifactType(CreateArtifactTypeRequest)
+      returns (CreateArtifactTypeResponse) {
+    option (google.api.http) = {
+      post: "/api/v1alpha1/artifact_types"
+      body: "artifact_type"
+    };
+  }
+
+  rpc GetArtifactType(GetArtifactTypeRequest)
+      returns (GetArtifactTypeResponse) {
+    option (google.api.http) = {
+      get: "/api/v1alpha1/{name=artifact_types/**}"
+    };
+  }
+
+  rpc ListArtifactTypes(ListArtifactTypesRequest)
+      returns (ListArtifactTypesResponse) {
+    option (google.api.http) = {
+      get: "/api/v1alpha1/artifact_types"
+    };
+  }
+
+  rpc DeleteArtifactType(DeleteArtifactTypeRequest)
+      returns (google.protobuf.Empty) {
+    option (google.api.http) = {
       delete: "/api/v1alpha1/{name=artifact_types/**}"
     };
   }
@@ -289,38 +277,6 @@
       returns (google.protobuf.Empty) {
     option (google.api.http) = {
       delete: "/api/v1alpha1/{name=execution_types/**}"
-=======
-      delete: "/api/v1alpha1/{name=artifact_types/**/artifacts/*}"
-    };
-  }
-
-  rpc CreateArtifactType(CreateArtifactTypeRequest)
-      returns (CreateArtifactTypeResponse) {
-    option (google.api.http) = {
-      post: "/api/v1alpha1/artifact_types"
-      body: "artifact_type"
-    };
-  }
-
-  rpc ListArtifactTypes(ListArtifactTypesRequest)
-      returns (ListArtifactTypesResponse) {
-    option (google.api.http) = {
-      get: "/api/v1alpha1/artifact_types"
-    };
-  }
-
-  rpc GetArtifactType(GetArtifactTypeRequest)
-      returns (GetArtifactTypeResponse) {
-    option (google.api.http) = {
-      get: "/api/v1alpha1/{name=artifact_types/**}"
-    };
-  }
-
-  rpc DeleteArtifactType(DeleteArtifactTypeRequest)
-      returns (google.protobuf.Empty) {
-    option (google.api.http) = {
-      delete: "/api/v1alpha1/{name=artifact_types/**}"
->>>>>>> be642856
     };
   }
 
